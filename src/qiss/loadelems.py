--- conflicted
+++ resolved
@@ -390,11 +390,7 @@
     @cached_fct
     def d_ai(self, a: int, i: int):
         """
-<<<<<<< HEAD
         Returns element d_i^{AA'} of the n-vector d^{AA'}.
-=======
-        Return element d_i^{AA'} of the d-vector d^{AA'} in transition space.
->>>>>>> e031b055
 
         """
         # print("inside d_ai: this is F1", self.F1)
@@ -542,13 +538,8 @@
     @cached_fct_property
     def DdDm(self):
         """
-<<<<<<< HEAD
-        Returns derivative of d wrt. m, where m is the vector of reference
-        isotope masses. DdDm is an (m x n x m)-dimensional matrix.
-=======
         Return derivative of d wrt. m, where m is the vector of reference
         isotope masses.
->>>>>>> e031b055
 
         """
         return np.array([[[self.fDdDm_aib(a, i, b) for b in self.range_a] for i
