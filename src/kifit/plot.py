import logging

import numpy as np
import matplotlib.pyplot as plt

from kifit.build import get_odr_residuals, linfit, perform_linreg, perform_odr

from kifit.fitools import get_delchisq_crit, collect_fit_X_data

from kifit.detools import get_minpos_maxneg_alphaNP_bounds, collect_det_X_data

###############################################################################

default_colour = [
    "#ff7f0e",
    "#d62728",
    "#9467bd",
    "#8c564b",
    "#e377c2",
    "#7f7f7f",
    "#bcbd22",
    "#17becf",
]

mc_scatter_colour = 'C0'
# fit_scatter_colour = 'orangered'
fit_colour = 'orange'
gkp_colour = 'blue'
nmgkp_colour = 'darkgreen'
proj_colour = 'purple'
# det_colour = "royalblue"

fsize = 12
axislabelsize = 15

markerlist = ['o', 'v', '^', '<', '>', 's', 'D']  # maybe cycle?
###############################################################################


def plot_linfit(elem, messenger, magnifac=1, resmagnifac=1, plot_path=None):
    """
    Plot, King plot data and output of linear regression and orthogonal distance
    regression. Use to check linear fit.

    Input: instance of Elem class, plot name, boolean whether or not to show plot
    Output: plot saved in plots directory with name linfit + elem.

    """

    betas_odr, sig_betas_odr, kperp1s, ph1s, sig_kperp1s, sig_ph1s, _ = perform_odr(
        elem.nutil_in,
        elem.sig_nutil_in
    )

    (
        betas_linreg,
        sig_betas_linreg,
        kperp1s_linreg,
        ph1s_linreg,
        sig_kperp1s_linreg,
        sig_ph1s_linreg,
    ) = perform_linreg(elem.nutil_in)

    xvals = elem.nutil_in.T[0]
    sigxvals = elem.sig_nutil_in.T[0]
    yvals = elem.nutil_in[:, 1:].T
    sigyvals = elem.sig_nutil_in[:, 1:].T

    AAp = np.array([elem.a_nisotope, elem.ap_nisotope]).T

    xmin = 0.95 * min(xvals)
    xmax = 1.05 * max(xvals)
    xfit = np.linspace(xmin, xmax, 1000)

    fig = plt.figure()
    ax1 = plt.subplot2grid((4, 1), (0, 0), rowspan=2)
    ax2 = plt.subplot2grid((4, 1), (2, 0))
    ax3 = plt.subplot2grid((4, 1), (3, 0))
    ax1.set_title("King Plot")

    ax2.axhline(y=0, c="k")
    ax3.axhline(y=0, c="k")

    for i in range(yvals.shape[0]):

        yfit_linreg = linfit(betas_linreg[i], xfit)
        residuals_linreg_i, sigresiduals_linreg_i = get_odr_residuals(
            betas_linreg[i], xvals, yvals[i], sigxvals, sigyvals[i]
        )

        yfit_odr_i = linfit(betas_odr[i], xfit)

        residuals_odr_i, sigresiduals_odr_i = get_odr_residuals(
            betas_odr[i], xvals, yvals[i], sigxvals, sigyvals[i]
        )

        ax1.plot(xfit, yfit_odr_i, color=default_colour[i], label="i=" + str(i + 2))

        ax1.plot(xfit, yfit_linreg, color=default_colour[i], linestyle="--")

        for a in range(yvals.shape[1]):
            ax1.annotate(
                "(" + str(int(AAp[a, 0])) + "," + str(int(AAp[a, 1])) + ")",
                (xvals[a], yvals[i, a]),
                fontsize=8,
            )

        ax1.errorbar(
            xvals,
            yvals[i],
            xerr=sigxvals,
            yerr=sigyvals[i],
            linestyle="none",
            color=default_colour[i],
            marker="o",
            ms=4,
        )

        ax2.errorbar(
            xvals,
            magnifac * residuals_odr_i,
            xerr=sigresiduals_odr_i,
            yerr=resmagnifac * magnifac * sigresiduals_odr_i,
            linestyle="none",
            color=default_colour[i],
            marker="o",
            ms=4,
            capsize=2,
        )

        ax3.errorbar(
            xvals,
            magnifac * residuals_odr_i,
            xerr=sigresiduals_odr_i,
            yerr=resmagnifac * magnifac * sigresiduals_odr_i,
            linestyle="none",
            color=default_colour[i],
            marker="o",
            ms=4,
            capsize=2,
        )

    ax1.set_xlim(xmin, xmax)
    ax1.set_xlabel(r"$\tilde{\nu}_1~$[Hz]", fontsize=axislabelsize)
    ax1.set_ylabel(r"$\tilde{\nu}_i~$[Hz]", fontsize=axislabelsize)
    ax1.legend(fontsize=fsize)
    ax1.tick_params(axis="both", which="major", labelsize=fsize)
    ax1.xaxis.get_offset_text().set_fontsize(fsize)
    ax2.set_xlim(xmin, xmax)
    ax2.set_ylabel(r"ODR Resid.")
    ax3.set_xlim(xmin, xmax)
    ax3.set_ylabel(r"Lin. Reg. Resid.")

    plt.tight_layout()
    plt.savefig(messenger.paths.generate_plot_path("linfit", elemid=elem.id))

    return fig, ax1, ax2, ax3


def blocking_plot(
        messenger,
        nblocks,
        estimations,
        uncertainties,
        label="",
        plotname="blocking_plot"):
    """Plot the blocking iterative estimation of the given list of variables."""

    plt.figure(figsize=(6, 6 * 6 / 8))
    plt.errorbar(np.arange(1, nblocks + 1, 1), estimations, yerr=uncertainties,
        label=label, color="blue", alpha=0.6)
    plt.legend(fontsize=fsize)
    plt.grid(True)
    plt.xlabel("Blocks")
    plt.ylabel("Estimation")

    np.save(file=f"blocking_estimation_{plotname}", arr=estimations)
    np.save(file=f"blocking_errors_{plotname}", arr=uncertainties)

    plotpath = messenger.paths.generate_plot_path(plotname)
<<<<<<< HEAD
    plt.savefig(plotpath, dpi=500)
    
=======
    plt.savefig(plotpath)
>>>>>>> f7d74101
    logging.info(f"Saving blocking plot to {plotpath}")


def plot_mc_output(
        messenger,
        alphalist,
        delchisqlist,
        expstr="experiment",
        plotname=None,
        xind=0,
        logplot=False
):
    """
    plot 2-dimensional scatter plot showing the likelihood associated with the
    parameter values given in alphalist.
    The resulting plot is saved in plots directory under plotname.

    """
    fig, ax = plt.subplots()

    ax.scatter(alphalist, delchisqlist, s=1, alpha=0.5, color=mc_scatter_colour)

    ax.set_xlabel(r"$\alpha_{\mathrm{NP}} / \alpha_{\mathrm{EM}}$",
                  fontsize=axislabelsize)
    ax.set_ylabel(r"$\Delta \chi^2$", fontsize=axislabelsize)

    plt.title(f"x={xind}, {len(alphalist)}" + r" $\alpha_{\mathrm{NP}}$ samples")

    plotpath = messenger.paths.generate_plot_path("mc_output_" + plotname, xind=xind)
    plt.savefig(plotpath)
    logging.info(f"Saving mc output plot to {plotpath}")

    plt.close()

    return ax


def plot_search_output(
        messenger,
        alphalist,
        delchisqlist,
        delchisqcrit,
        searchlims,
        xind=0,
        logplot=False
):
    """
    Plot output of search phase:
    2-dimensional scatter plot showing the likelihood associated with the
    parameter values given in alphalist.
    The resulting plot is saved in plots directory under plotname.

    """
    gkpdims = messenger.params.gkp_dims
    nmgkpdims = messenger.params.nmgkp_dims
    projdims = messenger.params.proj_dims

    fig, ax = plt.subplots()

    alphalist = np.array(alphalist).flatten()
    delchisqlist = np.array(delchisqlist).flatten()

    ax.scatter(alphalist, delchisqlist, s=1, alpha=0.5, color=mc_scatter_colour)

    if logplot is True and np.min(alphalist) < 0 and np.max(alphalist) > 0:
        linthresh_x = np.min(np.abs(alphalist))
        ax.set_xscale("symlog", linthresh=linthresh_x)
        ax.set_yscale("log")
        ax.axvline(x=-linthresh_x, color='k', ls='--', label="linear threshold")
        ax.axvline(x=linthresh_x, color='k', ls='--')

    if delchisqcrit is not None:
        ax.axhline(y=delchisqcrit, color="r", ls='--',
            label=r"$\Delta \chi^2\vert_{\mathrm{crit.}}$ search")

    # alphas_inside = alphalist[np.argwhere(delchisqlist < delchisqcrit).flatten()]
    print("searchlims", (np.min(searchlims), np.max(searchlims)))
    ax.axvline(x=np.min(searchlims), color="orange", ls='--', label="search interval")
    ax.axvline(x=np.max(searchlims), color="orange", ls='--')

    ####
    # for d, dim in enumerate(gkpdims):
    #
    #     ax, ax2, minpos, maxneg = plot_alphaNP_det_bounds(
    #         ax, None,
    #         messenger,
    #         detstr="gkp",
    #         dimindex=d,
    #         dim=dim,
    #         xind=xind
    #     )
    #
    # for d, dim in enumerate(nmgkpdims):
    #
    #     ax, ax2, minpos_global, maxneg_global = plot_alphaNP_det_bounds(
    #         ax, None,
    #         messenger,
    #         detstr="nmgkp",
    #         dimindex=d,
    #         dim=dim,
    #         xind=xind
    #     )
    #
    # for d, dim in enumerate(projdims):
    #
    #     ax, ax2, minpos_global, maxneg_global = plot_alphaNP_det_bounds(
    #         ax, None,
    #         messenger,
    #         detstr="proj",
    #         dimindex=d,
    #         dim=dim,
    #         xind=xind
    #     )
    ####

    ax.set_xlabel(r"$\alpha_{\mathrm{NP}} / \alpha_{\mathrm{EM}}$",
                  fontsize=axislabelsize)
    ax.set_ylabel(r"$\Delta \chi^2$", fontsize=axislabelsize)

    if not ax.get_legend_handles_labels() == ([], []):
        plt.legend(loc='upper center', fontsize=fsize)

    plt.title(
        f"x={xind}, {len(alphalist)}" + r" $\alpha_{\mathrm{NP}}$ samples",
        fontsize=axislabelsize)

    plotpath = messenger.paths.generate_plot_path(
        "search_output_"
        + (f"{messenger.params.search_mode}-search")
        + (f"{messenger.params.logrid_frac}logridfrac_"
            if messenger.params.search_mode == "detlogrid" else ""), xind=xind)

    ax.tick_params(axis="both", which="major", labelsize=fsize)
    plt.savefig(plotpath)
    logging.info(f"Saving mc output plot to {plotpath}")

    plt.close()

    return ax


def plot_alphaNP_det_bounds(
    ax1, ax2,
    messenger,
    detstr,
    dimindex,
    dim,
    xind
):
    """
    Plot GKP/NMGKP bounds for one dimension dim.

    """
    det_output = messenger.paths.read_det_output(detstr=detstr, dim=dim, x=xind)

    if det_output['detstr']=='gkp':
        method_tag = "GKP"
        plot_colour = gkp_colour

    elif det_output['detstr']=='nmgkp':
        method_tag = "NMGKP"
        plot_colour = nmgkp_colour

    elif det_output['detstr']=='proj':
        method_tag = "proj"
        plot_colour = proj_colour

    alphas = det_output['alphas']
    sigalphas = det_output['sigalphas']
    nsigmas = det_output['nsigmas']
    assert dim == det_output['dim']

    (
        minpos, maxneg, allpos, allneg
    ) = get_minpos_maxneg_alphaNP_bounds(
        alphas, sigalphas, nsigmas
    )

    minpos_num = np.nan_to_num(minpos, nan=10.)
    maxneg_num = np.nan_to_num(maxneg, nan=-10.)

    if messenger.params.showalldetbounds and ax2 is not None:

        ax2.scatter(allpos, np.zeros(len(allpos)),
            s=1, color=plot_colour)

        ax2.scatter(allneg, np.zeros(len(allpos)),
            s=1, color=plot_colour)

        #
        #
        # for p in range(npermutations):  # 1]):
        #     ax.scatter(
        #         (allpos.T)[p], scatterpos * np.ones(len((allpos.T)[p])),
        #         s=0.5,
        #         color=plot_colour
        #     )
        #
        #     ax.scatter(
        #         (allneg.T)[p], scatterpos * np.ones(len((allneg.T)[p])),
        #         s=0.5,
        #         color=plot_colour,
        #     )
    if messenger.params.showbestdetbounds:

        ax1.axvline(x=maxneg_num, ls="--", color=plot_colour,
            label=("dim-" + str(dim) + " "
                + method_tag
                + f" {nsigmas}" + r"$\sigma$ bounds: "
                + r"$\alpha_{\mathrm{NP}}\in$ ["
                + (f"{maxneg:.1e}" if not np.isnan(maxneg) else "-")
                + ", "
                + (f"{minpos:.1e}" if not np.isnan(minpos) else "-")
                + "]"))

        ax1.axvline(x=minpos_num, ls="--", color=plot_colour)

    return ax1, ax2, minpos, maxneg


def plot_alphaNP_ll(
    elem_collection,
    messenger,
    expstr="experiment",
    logplot=False,
    xlabel=r"$\alpha_{\mathrm{NP}}/\alpha_{\mathrm{EM}}$",
    ylabel=r"$\Delta \chi^2$",
    xlims=[None, None],
    ylims=[None, None],
    xind=0
):
    """
    Plot 2-dimensional scatter plot showing the likelihood associated with the
    parameter values given in alphalist. If the lists were computed for multiple
    X-coefficients, the argument x can be used to access a given set of samples.
    The resulting plot is saved in plots directory under alphaNP_ll + elem.

    """
    gkpdims = messenger.params.gkp_dims
    nmgkpdims = messenger.params.nmgkp_dims
    projdims = messenger.params.proj_dims

    # elem_collection.check_det_dims(gkpdims, nmgkpdims, projdims)

    if expstr == "experiment":
        print("this is an experiment")
        mc_output = messenger.paths.read_fit_output(xind)

        delchisqs = mc_output['delchisqs_exp']
        nsigmas = mc_output['nsigmas']
        delchisqcrit = get_delchisq_crit(nsigmas)
        delchisqcrit_label = r"$\Delta \chi^2_{\mathrm{crit}}$"

    elif expstr == "search":
        print("this is a search")
        mc_output = messenger.paths.read_search_output(xind)

        delchisqs = mc_output['delchisqs_exp']
        delchisqcrit = np.median(delchisqs)
        delchisqcrit_label = r"median $\Delta \chi^2$ samples"

        nsigmas = mc_output['nsigmas']

    alphas = mc_output['alphas_exp']
    nexps = alphas.shape[0]
    nsamples = alphas.shape[1]

    best_alpha = mc_output['best_alpha']
    sig_best_alpha = mc_output['sig_best_alpha']

    lb = mc_output['LB']
    ub = mc_output['UB']
    siglb = mc_output['sig_LB']
    sigub = mc_output['sig_UB']

    fig = plt.figure()
    ax1 = plt.subplot2grid((8, 1), (0, 0), rowspan=7)
    ax2 = plt.subplot2grid((8, 1), (7, 0))

    if lb is not None and ub is not None:
        if expstr == "experiment":
            bound_label = (
                f"fit {nsigmas}"
                + r"$\sigma$ confidence interval: $\alpha_{\mathrm{NP}}\in$"
                + f"[{lb:.1e},{ub:.1e}]")

        elif expstr == "search":
            bound_label = "search interval"

        ax1.axvspan(lb, ub, alpha=.2, color=mc_scatter_colour, label=bound_label)

    if siglb is not None and sigub is not None:
        ax1.axvspan(lb - siglb, lb + siglb, alpha=.7, color=mc_scatter_colour)
        ax1.axvspan(ub - sigub, ub + sigub, alpha=.7, color=mc_scatter_colour)

    for exp in range(nexps):
        ax1.scatter(alphas[exp], delchisqs[exp],
            s=1, alpha=.2, color=mc_scatter_colour, zorder=3)
        ax1.scatter(alphas[exp][np.argmin(delchisqs[exp])],
            np.min(delchisqs[exp]), color=mc_scatter_colour, s=2, zorder=3)
        # red blobs are here

    ax1.axhline(y=delchisqcrit, color="r", lw=1, ls="--", label=delchisqcrit_label)

    plotitle = elem_collection.id + ", " + str(nsamples) + " samples, x=" + str(xind)
    ax1.set_title(plotitle)
    ax1.set_ylabel(ylabel, fontsize=axislabelsize)
    ax1.set_xlim(xlims[0], xlims[1])
    ax1.set_ylim(ylims[0], ylims[1])
    ax2.set_xlabel(xlabel, fontsize=axislabelsize)
    ax2.set_xlim(xlims[0], xlims[1])
    ax2.set_ylim(ylims[0], ylims[1])

    ax2.errorbar(best_alpha, 0, xerr=sig_best_alpha, color="orange")
    ax2.scatter(best_alpha, 0,
        color="orange", marker="*",
        label=("best fit point: $\\alpha_{\\mathrm{NP}}$="
            + f"{best_alpha:.1e}({sig_best_alpha:.1e})"))

    # if elem_collection.len == 1:
    for d, dim in enumerate(gkpdims):

        ax1, ax2, minpos, maxneg = plot_alphaNP_det_bounds(
            ax1, ax2,
            messenger,
            detstr="gkp",
            dimindex=d,
            dim=dim,
            xind=xind
        )

    for d, dim in enumerate(nmgkpdims):

        ax1, ax2, minpos_global, maxneg_global = plot_alphaNP_det_bounds(
            ax1, ax2,
            messenger,
            detstr="nmgkp",
            dimindex=d,
            dim=dim,
            xind=xind
        )

    for d, dim in enumerate(projdims):

        ax1, ax2, minpos_global, maxneg_global = plot_alphaNP_det_bounds(
            ax1, ax2,
            messenger,
            detstr="proj",
            dimindex=d,
            dim=dim,
            xind=xind
        )

    if not ax1.get_legend_handles_labels() == ([], []):
        ax1.legend(loc='upper center', fontsize=fsize)

    if logplot is True:
        linthresh_x = np.min(np.abs(alphas))
        ax1.set_xscale("symlog", linthresh=linthresh_x)
        ax2.set_xscale("symlog", linthresh=linthresh_x)
        ax1.set_yscale("log")
        ax1.axvline(x=-linthresh_x, color='k', ls='--', label="linear threshold")
        ax1.axvline(x=linthresh_x, color='k', ls='--')
        ax2.axvline(x=-linthresh_x, color='k', ls='--', label="linear threshold")
        ax2.axvline(x=linthresh_x, color='k', ls='--')

        ax1.set_ylim([np.min(delchisqs), np.max(delchisqs)])

    # for exp fig draft
    # else:
    #     ax1.set_xlim([-2e-10, 2e-10])
    #     ax1.set_ylim([-1, 20])

    (xmin, xmax) = ax1.get_xlim()
    ax1.set_xticks([])
    ax2.set_xlim([xmin, xmax])
    ax2.set_ylim([-.5, .5])
    ax2.set_yticks([])

    ax1.set_title(f"x={xind}, {nsamples}" + r" $\alpha_{\mathrm{NP}}$ samples")

    plotpath = messenger.paths.generate_plot_path(
        "alphaNP_ll"
        + ("_" + expstr if expstr == "search_" else "_")
        + (f"{messenger.params.search_mode}-search")
        + (f"{messenger.params.logrid_frac}logridfrac"
            if messenger.params.search_mode == "detlogrid" else ""), xind=xind)

    ax1.tick_params(axis="both", which="major", labelsize=fsize)
    plt.savefig(plotpath)

    logging.info(f"Saving alphaNP-logL plot to {plotpath}")
    plt.close()

    return fig, ax1, ax2


def plot_mphi_alphaNP_det_bound(
    ax,
    elem,
    messenger,
    dimindex,
    dim,
    detstr="gkp",
    ylims=[None, None]
):
    """
    Plot GKP/NMGKP bounds for one dimension dim.

    """

    if detstr=="gkp":
        method_tag = "GKP"
        det_colour = gkp_colour

    elif detstr=="nmgkp":
        method_tag = "NMGKP"
        det_colour = nmgkp_colour

    elif detstr=="proj":
        print("hullu proj")
        method_tag = "proj"
        det_colour = proj_colour

    alphas, sigalphas, minpos, allpos, maxneg, allneg = collect_det_X_data(
        messenger, dim=dim, detstr=detstr)
    print("detstr", detstr)
    print("alphas", alphas)

    npermutations = alphas.shape[1]

    mphis_det = [elem.mphis[x] for x in messenger.x_vals_det]
    min_mphis_det = min(mphis_det)
    max_mphis_det = max(mphis_det)

    min_ub = min(minpos)
    max_lb = max(maxneg)

    if messenger.params.showalldetvals is True:

        for p in range(npermutations):
            if p == 0:
                meanvalabel = ("all " + str(dim) + " " + method_tag
                    + r" solutions $\pm 1 \sigma$")
            else:
                meanvalabel = None

            ax.errorbar(
                mphis_det,
                (alphas.T)[p],
                yerr=(sigalphas.T)[p],
                color=det_colour,
                ls=':',
                label=meanvalabel)

    if messenger.params.showalldetbounds is True:

        for p in range(npermutations):
            if p == 0:
                scatterlabel=("all " + str(messenger.params.num_sigmas)
                + r"$\sigma$-bounds dim-" + str(dim)
                + " " + method_tag)

            else:
                scatterlabel = None

            ax.scatter(
                mphis_det,
                (allpos.T)[p],
                s=3,
                color=det_colour,
                label=scatterlabel)

            ax.scatter(
                mphis_det,
                (allneg.T)[p],
                s=3,
                color=det_colour)

    if messenger.params.showbestdetbounds is True:
        ax.plot(  # ax.fill_between(
            mphis_det,
            minpos,  # ylims[1],
            color=det_colour,
            ls='--',  # alpha=.2,
            label=("best " + str(messenger.params.num_sigmas)
                + r"$\sigma$-bounds dim-" + str(dim)
                + " " + method_tag))

        ax.plot(  # ax.fill_between(
            mphis_det,  # ylims[0],
            maxneg,
            ls='--',
            color=det_colour)  # ,alpha=.2)

    return ax, min_ub, max_lb, min_mphis_det, max_mphis_det


def plot_mphi_alphaNP_fit_bound(
    ax,
    elem_collection,
    messenger,
    ylims
):

    UB, sig_UB, LB, sig_LB, best_alphas, sig_best_alphas = collect_fit_X_data(
        messenger=messenger)

    min_ub = np.nanmin(UB)
    max_lb = np.nanmax(LB)

    mphis_fit = [elem_collection.mphis[x] for x in messenger.x_vals_fit]
    min_mphis_fit = min(mphis_fit)
    max_mphis_fit = max(mphis_fit)

    ax.errorbar(mphis_fit, best_alphas, yerr=sig_best_alphas,
        color='orange', ls='none', zorder=1)
    ax.scatter(mphis_fit, best_alphas,
        color='orange', marker="*", zorder=0,
        label=r"best fit $\alpha_{\mathrm{NP}}^* \pm \sigma[\alpha_{\mathrm{NP}}^*]$")

    ax.fill_between(
        mphis_fit,
        UB, ylims[1] * np.ones(len(UB)),
        color=fit_colour,
        alpha=.2,
        label=(str(messenger.params.num_sigmas) + r" $\sigma$ fit bounds")
    )
    ax.fill_between(
        mphis_fit,
        UB - sig_UB,
        UB + sig_UB,
        color=fit_colour,
        ls='-',
        label=r"uncertainties on fit bounds"
    )

    ax.fill_between(
        mphis_fit,
        ylims[0] * np.ones(len(LB)),
        LB,
        color=fit_colour,
        alpha=.2
    )
    ax.fill_between(
        mphis_fit,
        LB - sig_LB,
        LB + sig_LB,
        color=fit_colour,
        ls='-'
    )

    return ax, min_ub, max_lb, min_mphis_fit, max_mphis_fit


def set_axes_mphi_alpha_plot(
    ax,
    elem_collection,
    config,
    min_mphi,
    max_mphi,
    xlims,
    ylims,
    linthreshold,
    minub,
    maxlb,
    xlabel,
    ylabel
):

    if xlims[0] is not None:
        ax.set_xlim(left=xlims[0])

    else:
        ax.set_xlim(left=min_mphi / 1.4)

    if xlims[1] is not None:
        ax.set_xlim(right=xlims[1])

    else:
        ax.set_xlim(right=max_mphi * 1.4)

    if ylims[0] is not None:
        ymin = ylims[0]

    else:
        ymin = -1

    ax.set_ylim(bottom=ymin)

    if ylims[1] is not None:
        ymax = ylims[1]

    else:
        ymax = 1

    ax.set_ylim(top=ymax)

    ax.set_xlabel(xlabel, fontsize=axislabelsize)
    ax.set_ylabel(ylabel, fontsize=axislabelsize)

    ax.axhline(y=0, c="k")

    # x-axis
    ax.set_xscale("log")

    # y-axis
    ax.set_yscale("log")

    if linthreshold is None:
        linlim = 10 ** np.floor(np.log10(
            np.nanmax([np.abs(minub), np.abs(maxlb)])) - 1)

    else:
        linlim = linthreshold
    ax.set_yscale("symlog", linthresh=linlim)
    ax.axhline(y=linlim, color='k', ls='--')
    ax.axhline(y=-linlim, color='k', ls='--')
    ax.tick_params(axis='both', labelsize=9)
    ax.locator_params(axis='y', numticks=6)
    ax.set_title(elem_collection.id, fontsize=11)

    return ax, ymin, ymax


def plot_mphi_alphaNP(
    elem_collection,
    messenger,
    xlabel=r"$m_\phi~$[eV]",
    ylabel=r"$\alpha_{\mathrm{NP}} / \alpha_{\mathrm{EM}}$",
    xlims=[None, None],
    ylims=[None, None],
    linthreshold=None
):
    """
    Plot the most stringent nsigmas-bounds on both positive and negative
    alphaNP, derived using the Generalised King-plot formula of dimensions d
    listed in dims and save the output under plotname in the plots directory.
    If showall=True, all bounds GKP bounds of the appropriate dimensions are
    shown.

    """
    fig, ax = plt.subplots(figsize=(6.8, 3.4))

    if ylims[0] is not None:
        ymin = ylims[0]
    else:
        ymin = -1

    if ylims[1] is not None:
        ymax = ylims[1]
    else:
        ymax = 1

    # fit

    ###########################################################################
    ###########################################################################
    minub = np.nan
    maxlb = np.nan

    min_mphis_fit = np.nan
    max_mphis_fit = np.nan

    min_mphis_det = np.nan
    max_mphis_det = np.nan

    if len(messenger.x_vals_fit) >= 2:
        (
            ax, minub, maxlb, min_mphis_fit, max_mphis_fit
        ) = plot_mphi_alphaNP_fit_bound(
            ax,
            elem_collection,
            messenger,
            ylims=[ymin, ymax])

    # determinant methods
    ###########################################################################

    gkpdims = messenger.params.gkp_dims
    nmgkpdims = messenger.params.nmgkp_dims
    projdims = messenger.params.proj_dims

    # if elem_collection.len == 1:
    for elem in elem_collection.elems:
        # elem = elem_collection.elems[0]

        for d, dim in enumerate(gkpdims):
            (
                ax, minub_det, maxlb_det, min_mphis_det, max_mphis_det
            ) = plot_mphi_alphaNP_det_bound(
                ax,
                elem,
                messenger,
                d,
                dim,
                detstr="gkp",
                ylims=[ymin, ymax]
            )
            if minub_det < np.nan_to_num(minub, nan=ymax):
                minub = minub_det
            if maxlb_det > np.nan_to_num(maxlb, nan=ymin):
                maxlb = maxlb_det

        for d, dim in enumerate(nmgkpdims):
            (
                ax, minpos, maxneg, min_mphis_det, max_mphis_det
            ) = plot_mphi_alphaNP_det_bound(
                ax,
                elem,
                messenger,
                d + len(gkpdims),
                dim,
                detstr="nmgkp",
                ylims=[ymin, ymax]
            )
            if minub_det < np.nan_to_num(minub, nan=ymax):
                minub = minub_det
            if maxlb_det > np.nan_to_num(maxlb, nan=ymin):
                maxlb = maxlb_det

        for d, dim in enumerate(projdims):
            (
                ax, minpos, maxneg, min_mphis_det, max_mphis_det
            ) = plot_mphi_alphaNP_det_bound(
                ax,
                elem,
                messenger,
                d + len(gkpdims) + len(nmgkpdims),
                dim,
                detstr="proj",
                ylims=[ymin, ymax]
            )
            if minub_det < np.nan_to_num(minub, nan=ymax):
                minub = minub_det
            if maxlb_det > np.nan_to_num(maxlb, nan=ymin):
                maxlb = maxlb_det

    min_mphi = np.nanmax([min_mphis_det, min_mphis_fit])
    max_mphi = np.nanmin([max_mphis_det, max_mphis_fit])

    ax, ymin, ymax = set_axes_mphi_alpha_plot(
        ax,
        elem_collection,
        messenger,
        min_mphi,
        max_mphi,
        xlims,
        ylims,
        linthreshold,
        minub,
        maxlb,
        xlabel,
        ylabel
    )

    ax.legend(fontsize=fsize, loc='upper left', bbox_to_anchor=(1.01, 1))
    plt.tight_layout()
    plotpath = messenger.paths.generate_plot_path("mphi_alphaNP")

    ax.tick_params(axis="both", which="major", labelsize=fsize)
    fig.savefig(plotpath)
    logging.info(f"Saving mphi-alphaNP plot to {plotpath}")

    plt.close()

    return fig, ax<|MERGE_RESOLUTION|>--- conflicted
+++ resolved
@@ -178,12 +178,7 @@
     np.save(file=f"blocking_errors_{plotname}", arr=uncertainties)
 
     plotpath = messenger.paths.generate_plot_path(plotname)
-<<<<<<< HEAD
-    plt.savefig(plotpath, dpi=500)
-    
-=======
     plt.savefig(plotpath)
->>>>>>> f7d74101
     logging.info(f"Saving blocking plot to {plotpath}")
 
 
