import os
from typing import List

import numpy as np

from scipy.interpolate import interp1d
from scipy.linalg import cholesky
from scipy.odr import ODR, Model, RealData
from scipy.special import binom
from scipy.stats import chi2, linregress, multivariate_normal
from scipy.optimize import curve_fit

from tqdm import tqdm


_output_data_path = os.path.abspath(
    os.path.join(os.path.dirname(os.path.abspath(__file__)), "output_data")
)

if not os.path.exists(_output_data_path):
    os.makedirs(_output_data_path)


np.random.seed(1)


def linfit(p, x):
    return p[0] * x + p[1]


def linfit_x(p, y):
    return (y - p[1]) / p[0]


def parabola(x, a, b, c):
    return a * x**2 + b * x + c


def parabola_alphaNPmin(popt):
    return -popt[1] / (2 * popt[0])


def parabola_llmin(popt):
    return popt[2] - popt[1]**2 / (4 * popt[0])


def blocking(experiments: List[float], nblocks: int):
    """
    Blocking method to compute the statistical uncertainty of the MC simulation.

    Args:
        experiments (List[float]): list of the experiments results.
    """

    if (len(experiments) % nblocks != 0):
        raise ValueError(f"Number of experiments has to be a multiple of\
            nblocks. Here {len(experiments)} is not multiple of {nblocks}.")

    block_size = int(len(experiments) / nblocks)

    ave, est, err = [], [], []

    for b in range(nblocks):
        block_data = experiments[b * block_size: (b + 1) * block_size]
        ave.append(np.mean(block_data))
        est.append(np.mean(ave))
        err.append(np.std(est))

    return est, err


def get_odr_residuals(p, x, y, sx, sy):

    v = 1 / np.sqrt(1 + p[0] ** 2) * np.array([-p[0], 1])
    z = np.array([x, y]).T
    sz = np.array([np.diag([sx[i] ** 2, sy[i] ** 2]) for i in range(len(x))])

    residuals = np.array([v @ z[i] - p[1] * v[1] for i in range(len(x))])
    sigresiduals = np.sqrt(np.array([v @ sz[i] @ v for i in range(len(x))]))

    return residuals, sigresiduals


def perform_linreg(isotopeshiftdata, reftrans_index: int = 0):
    """
    Perform linear regression.

    Args:
        data (normalised isotope shifts: rows=isotope pairs, columns=trans.)
        reference_transition_index (default: first transition)

    Returns:
        slopes, intercepts, Kperp, phi

    """

    x = isotopeshiftdata.T[reftrans_index]
    y = np.delete(isotopeshiftdata, reftrans_index, axis=1)

    betas = []
    sig_betas = []

    for i in range(y.shape[1]):
        res = linregress(x, y.T[i])
        betas.append([res.slope, res.intercept])
        sig_betas.append([res.stderr, res.intercept_stderr])

    betas = np.array(betas)
    sig_betas = np.array(sig_betas)

    ph1s = np.arctan(betas.T[0])
    sig_ph1s = np.array(
        [sig_betas[j, 0] / (1 + betas[j, 0]) for j in range(len(betas))]
    )

    kperp1s = betas.T[1] * np.cos(ph1s)
    sig_kperp1s = np.sqrt(
        (sig_betas.T[1] * np.cos(ph1s)) ** 2
        + (betas.T[1] * sig_ph1s * np.sin(ph1s)) ** 2
    )

    return (betas, sig_betas, kperp1s, ph1s, sig_kperp1s, sig_ph1s)


def perform_odr(isotopeshiftdata, sigisotopeshiftdata, reftrans_index: int = 0):
    """
    Perform separate orthogonal distance regression for each transition pair.

    Args:
        data (normalised isotope shifts: rows=isotope pairs, columns=trans.)
        reftrans_index (default: first transition)

    Returns:
        slopes, intercepts, kperp1, ph1, sig_kperp1, sig_ph1

    """
    lin_model = Model(linfit)

    x = isotopeshiftdata.T[reftrans_index]
    y = np.delete(isotopeshiftdata, reftrans_index, axis=1)

    sigx = sigisotopeshiftdata.T[reftrans_index]
    sigy = np.delete(sigisotopeshiftdata, reftrans_index, axis=1)

    betas = []
    sig_betas = []

    for i in range(y.shape[1]):
        data = RealData(x, y.T[i], sx=sigx, sy=sigy.T[i])
        # results = linregress(x, y.T[i])
        # beta_init = [results.slope, results.intercept]
        beta_init = np.polyfit(x, y.T[i], 1)
        odr = ODR(data, lin_model, beta0=beta_init)
        out = odr.run()
        betas.append(out.beta)
        sig_betas.append(out.sd_beta)

    betas = np.array(betas)
    sig_betas = np.array(sig_betas)

    ph1s = np.arctan(betas.T[0])
    sig_ph1s = np.arctan(sig_betas.T[0])

    kperp1s = betas.T[1] * np.cos(ph1s)
    sig_kperp1s = np.sqrt(
        (sig_betas.T[1] * np.cos(ph1s)) ** 2
        + (betas.T[1] * sig_ph1s * np.sin(ph1s)) ** 2
    )

    return (betas, sig_betas, kperp1s, ph1s, sig_kperp1s, sig_ph1s)


def get_paramsamples(means, stdevs, nsamples):
    """
    Get nsamples samples of the parameters described by means and stdevs.

    """
    return multivariate_normal.rvs(means, np.diag(stdevs**2), size=nsamples)


def print_progress(s, nsamples):
    if s % (nsamples // 100) == 0:
        prog = np.round(s / nsamples * 100, 1)
        print("Progress", prog, "%")
    return 0


def choLL(absd, covmat, lam=0):
    """
    For a given sample of absd, with the covariance matrix covmat, compute the
    log-likelihood using the Cholesky decomposition of covmat.

    """
    chol_covmat = cholesky(covmat + lam * np.identity(covmat.shape[0]), lower=True)

    A = np.linalg.solve(chol_covmat, absd)
    At = np.linalg.solve(chol_covmat.T, absd)

    ll = np.dot(A, A) / 2 + np.dot(At, At) / 2 + np.sum(np.log(np.diag(chol_covmat)))

    return ll


def get_llist(absdsamples, nsamples):
    """
    Get ll for list of absd-samples of length nsamples.

    """
    cov_absd = np.cov(np.array(absdsamples), rowvar=False)

    llist = []
    for s in range(nsamples):
        llist.append(choLL(absdsamples[s], cov_absd))

    return np.array(llist)


def generate_element_sample(elem, nsamples: int):
    """
    Generate ``nsamples`` of ``elem`` varying the input parameters according
    to the provided standard deviations.
    """
    parameters_samples = get_paramsamples(
        elem.means_input_params, elem.stdevs_input_params, nsamples
    )
    return parameters_samples


def generate_alphaNP_sample(elem, nsamples: int, search_mode: str = "random"):
    """
    Generate ``nsamples`` of alphaNP according to the initial conditions
    provided by the ``elem`` data. The sample can be generated either randomly
    or by use of a grid.

    """
    if search_mode == "random":
        alphaNP_samples = np.random.normal(
            elem.alphaNP_init, elem.sig_alphaNP_init, nsamples
        )
    elif search_mode == "grid":
        alphaNP_samples = np.linspace(
            elem.alphaNP_init - elem.sig_alphaNP_init,
            elem.alphaNP_init + elem.sig_alphaNP_init,
            nsamples
        )
    return np.sort(alphaNP_samples)


def update_alphaNP_for_next_iteration(
        elem,
        alphalist,
        llist,
        scalefactor: float = .3,
        small_alpha_fraction: float = .1,
    ):
    """
    Compute sig_alphaNP for next iteration.

    """
    nsamples = len(alphalist)
    smalll = np.argsort(llist)

    small_alphas = np.array([alphalist[ll] for ll in smalll[: int(nsamples * small_alpha_fraction)]])

    new_alpha = np.mean(small_alphas)

    std_new_alpha = np.std(small_alphas)

    sig_new_alpha = scalefactor * min(
        np.abs(max(alphalist) - new_alpha),
        np.abs(min(alphalist) - new_alpha))

    elem.set_alphaNP_init(new_alpha, sig_new_alpha)

    # print(f"""New search interval: \
    #     [{elem.alphaNP_init - elem.sig_alphaNP_init}, \
    #     {elem.alphaNP_init + elem.sig_alphaNP_init}]""")

    return new_alpha, std_new_alpha, sig_new_alpha


def get_bestalphaNP_and_bounds(
        bestalphaNPlist,
        optparams,
        confints,
        nblocks: int = 100,
        draw_output: bool = True):
    """
    Starting from a list of parabola parameters, apply the blocking method to
    compute the best alphaNP value, its uncertainty, as well as the nsigma -
    upper and lower bounds on alphaNP.

    """
    optparams = np.array(optparams)
    confints = np.array(confints)

    print(confints)

    reconstruced_alphas = - optparams.T[1] / (2 * optparams.T[0])
    best_alpha_parabola = np.mean(reconstruced_alphas)
    sig_alpha_parabola = np.std(reconstruced_alphas)

    best_alpha_pts = np.mean(bestalphaNPlist)
    sig_alpha_pts = np.std(bestalphaNPlist)

    lowbounds_list = confints.T[0]
    upbounds_list = confints.T[1]

    iterative_lb, iterative_lb_err = blocking(lowbounds_list, nblocks=nblocks)
    iterative_ub, iterative_ub_err = blocking(upbounds_list, nblocks=nblocks)

    lb = iterative_lb[-1]
    ub = iterative_ub[-1]
    sig_LB = iterative_lb_err[-1]
    sig_UB = iterative_ub_err[-1]

    print("type lb", type(lb))

    LB = np.where(lb==0., np.nan, lb)
    UB = np.where(ub==0, np.nan, ub)

    if draw_output:
        from kifit.plotfit import blocking_plot
        blocking_plot(
            nblocks=nblocks,
            estimations=iterative_lb,
            errors=iterative_lb_err,
            label="Lower bound",
            filename="blocking_lb"
        )
        blocking_plot(
            nblocks=nblocks,
            estimations=iterative_ub,
            errors=iterative_ub_err,
            label="Upper bound",
            filename="blocking_ub"
        )

    print(f"Final result: {best_alpha_pts} with bounds [{LB}, {UB}].")

    return (best_alpha_parabola, sig_alpha_parabola,
        best_alpha_pts, sig_alpha_pts, LB, sig_LB, UB, sig_UB)


def compute_ll(elem, alphasamples, scalefactor: float = 3e-1):
    """
    Generate alphaNP list for element ``elem`` according to ``parameters_samples``.

    Args:
        elem (Elem): target element.
        nsamples (int): number of samples.
        mphivar (bool): if ``True``, this procedure is repeated for all
            X-coefficients provided for elem.
        save_sample (bool): if ``True``, the parameters and alphaNP samples are saved.

    Return:
        List[float], List[float]: alphaNP samples and list of associated log likelihood.
    """
    nsamples = len(alphasamples)

    alphasamples = np.sort(alphasamples)

    elemsamples = generate_element_sample(elem, nsamples)
    fitparamsamples = np.tensordot(np.ones(nsamples), elem.means_fit_params, axes=0)

    fitparamsamples[:, -1] = alphasamples

    absdsamples = []

    for s in range(nsamples):
        elem._update_elem_params(elemsamples[s])
        elem._update_fit_params(fitparamsamples[s])
        absdsamples.append(elem.absd)

    llist = get_llist(np.array(absdsamples), nsamples)

    # return elem.dnorm * np.array(alphalist), elem.dnorm * np.array(llist)
    return np.array(alphasamples), np.array(llist)


def parabolic_fit(elem, alphalist, llist, plotfit=False, plotname=None):
    """
    Perform parabolic fit to alphaNP and loglikelihood values. No messing around
    with the minimum.

    Returns: parabola parameters.

    """
    ll = llist[0]
    al = alphalist[0]
    lu = llist[-1]
    au = alphalist[-1]
    lm = min(llist)
    am = alphalist[np.argmin(llist)]

    if am != al and am != au and al != au:
        a0 = (am * (ll - lu) + al * (lu - lm) + au * (lm - ll)) / (
            (al - am) * (al - au) * (am - au))

        b0 = (am**2 * (lu - ll) + au**2 * (ll - lm) + al**2 * (lm - lu)) / (
            (al - am) * (al - au) * (am - au))

        c0 = (am * (am - au) * au * ll + al * (al - am) * am * lu
            + al * au * (au - al) * lm) / ((al - am) * (al - au) * (am - au))
    else:
        if am == al or am == au:
            a0 = (au * ll - al * lu) / (al * (al - au) * au)
            b0 = (al**2 * lu - au**2 * ll) / (al * (al - au) * au)
            c0 = 0
        elif al == au:
            a0 = (lm - lu) / (am - au)**2
            b0 = 2 * au * (lu - lm) / (am - au)**2
            c0 = (am**2 * lu - 2 * am * au * lu + au**2 * lm) / (am - au)**2

    # print("a0, b0, c0")
    # print([a0, b0, c0])

    popt, _ = curve_fit(
        parabola,
        alphalist,
        llist,
        p0=[a0, b0, c0])

    if plotfit:
        from kifit.plotfit import plot_parabolic_fit

        plot_parabolic_fit(alphalist, llist, popt, plotname=plotname)

    return popt


def get_delchisq_popt(popt, minll):
    if len(popt)==3:
        newpopt = np.array([
            2 * popt[0], 2 * popt[1], 2 * (popt[2] - minll)])
        # newpopt = np.array([
        #     2 * popt[0], 2 * popt[1], popt[1]**2 / (2 * popt[0]) + 2 * minll])

        return newpopt


def get_delchisq(llist, minll=None, popt=[]):
    """
    Compute delta chi^2 from list of negative loglikelihoods, subtracting the
    minimum.

    """
    if minll is None:
        minll = min(llist)

    if len(llist) > 0:
        delchisqlist = 2 * (llist - min(llist))
    else:
        raise ValueError(f"llist {llist} passed to get_delchisq is not a list.")

    if len(popt)==3:
        newpopt = get_delchisq_popt(popt, minll)

        return delchisqlist, newpopt

    else:
        return delchisqlist


def get_delchisq_crit(nsigmas=2, dof=1):
    """
    Get chi^2 level associated to nsigmas for ``dof`` degrees of freedom.

    """

    conf_level = chi2.cdf(nsigmas**2, 1)

    return chi2.ppf(conf_level, dof)


def get_confint(alphas, delchisqs, delchisqcrit):
    """
    Get nsigmas-confidence intervals.

    Returns:
    delchisq_crit: Delta chi^2 value associated to nsigmas.
    paramlist[pos]: parameter values with Delta chi^2 values in the vicinity of
    delchisq_crit

    """
    pos = np.argwhere(delchisqs < delchisqcrit).flatten()

    if len(pos) > 2:
        return np.array([alphas[int(min(pos))], alphas[int(max(pos))]])
    else:
<<<<<<< HEAD
        return np.array([np.nan, np.nan])
=======
        return np.array([None, None])
>>>>>>> 8e271e62


def iterative_mc_search(
        elem,
        nsamples_search: int = 200,
        nexps: int = 1000,
        nsamples_exp: int = 1000,
        nsigmas: int = 2,
        nblocks: int = 10,
        sigalphainit=1e-7,
        scalefactor: float = 3e-1,
        sig_new_alpha_fraction: float = 0.3,
        maxiter: int = 3,
        plot_output: bool = False,
        xind: int = 0,
        mphivar: bool = False):
    """
    Perform iterative search for best alphaNP value and the standard deviation.

    Args:
        elem (Elem): target element.
        nsamples_search (int): number of samples.
        nsigmas (int): confidence level in standard deviations for which the
            upper and lower bounds are computed.
        nblocks (int): number of blocks used for the determination of the mean
            and standard deviation in the last iteration.
        scalefactor (float): factor used to rescale the search interval.
        maxiter (int): maximum number of iterations spent within the iterative
            search.
        a_crit: critical parabola parameter. If a < a_crit, the search is
            stopped and alphaNP, sig_alphaNP are calculated with use of the
            blocking method.

    Return:
        mean_best_alpha: best alphaNP value, found by averaging over all blocks
        sig_best_alpha: standard deviation of the best_alphas over all blocks
        LB: lower nsigma-bound on alphaNP
        sig_LB: uncertainty on LB
        UB: upper nsigma-bound on alphaNP
        sig_UB: uncertainty on UB

    """

    from kifit.plotfit import plot_mc_output, plot_final_mc_output

    optparams_exps = []
    alphas_exps = []
    lls_exps = []
    bestalphas_exps = []

    if mphivar is False:
        iterations = tqdm(range(maxiter))
    else:
        iterations = range(maxiter)

    for i in iterations:
        # print(f"Iterative search step {i+1}")
        if i == 0:
            # 0: start with random search
            elem.set_alphaNP_init(0., sigalphainit)

            alphasamples = generate_alphaNP_sample(elem, nsamples_search,
                search_mode="random")
            alphas, lls = compute_ll(elem, alphasamples)

            popt = parabolic_fit(elem, alphas, lls,
                plotfit=plot_output, plotname=str(i))

            new_alpha, std_new_alpha, sig_new_alpha = \
                update_alphaNP_for_next_iteration(elem, alphas, lls,
                    scalefactor=scalefactor)

            if plot_output:
                delchisqlist, newpopt = get_delchisq(lls, popt=popt)

                plot_mc_output(alphas, delchisqlist, newpopt, plotname=f"{i}")

        else:
<<<<<<< HEAD
            if (i < maxiter - 1) and (std_new_alpha < sig_new_alpha / 3):
=======
            if (i < maxiter - 1) and (std_new_alpha < sig_new_alpha / sig_new_alpha_fraction):
>>>>>>> 8e271e62

                # 1-> -1: switch to grid search
                alphasamples = generate_alphaNP_sample(elem, nsamples_search,
                    search_mode="grid")
                alphas, lls = compute_ll(elem, alphasamples)

                popt = parabolic_fit(elem, alphas, lls,
                    plotfit=plot_output, plotname=str(i))

                new_alpha, std_new_alpha, sig_new_alpha = \
                    update_alphaNP_for_next_iteration(elem, alphas, lls,
                        scalefactor=scalefactor)

                if plot_output:
                    delchisqlist, newpopt = get_delchisq(lls, popt=popt)
                    plot_mc_output(alphas, delchisqlist, newpopt, plotname=f"{i}")

            else:
                # -1: final round: perform parabolic fits and use blocking method to
                # determine best alphaNP and confidence intervals

                # generating a big number of data
                # we will perform nexps experiments, each of them
                # considering nsamples_exp data
                print(nexps, nsamples_exp)
                allalphasamples = generate_alphaNP_sample(elem, nexps * nsamples_exp,
                    search_mode="grid")

                # shuffling the sample
                np.random.shuffle(allalphasamples)

                for exp in tqdm(range(nexps)):
                    # collect data for a single experiment
                    alphasamples = allalphasamples[
                        exp * nsamples_exp: (exp + 1) * nsamples_exp]

                    # compute alphas and LLs for this experiment
                    alphas, lls = compute_ll(elem, alphasamples)

                    # save all alphas, lls and best alpha of the sample
                    # TODO: I think this is not necessary. We only need to save
                    #       the extremes of the interval
                    alphas_exps.append(alphas)
                    bestalphas_exps.append(alphas[np.argmin(lls)])
                    lls_exps.append(lls)

                    popt = parabolic_fit(elem, alphas, lls,
                        plotfit=plot_output, plotname=f"{i}_exp_{exp}")
                    optparams_exps.append(popt)

                    if plot_output:
                        delchisqlist, newpopt = get_delchisq(lls, popt=popt)
                        plot_mc_output(alphas, delchisqlist, newpopt,
                            plotname=f"{i}_exp_{exp}")
                break

<<<<<<< HEAD
    # minll = np.min(lls_exps)
    #
    #         popt = parabolic_fit(elem, alphas, lls,
    #             plotfit=plot_output, plotname=str(i))
    #
    global_popt = parabolic_fit(elem, np.array(alphas_exps).flatten(),
        np.array(lls_exps).flatten())

    minll = parabola_llmin(global_popt)
    delchisq_optparams = get_delchisq_popt(global_popt, minll)
=======
    
    final_popt = parabolic_fit(elem, np.array(alphas_exps).flatten(),
        np.array(lls_exps).flatten())

    minll = parabola_llmin(final_popt)
>>>>>>> 8e271e62

    delchisqs_exps = []
    delchisq_optparams_exps = []

    for s in range(nexps):
        delchisqs, params = get_delchisq(lls_exps[s], minll, popt=optparams_exps[s])
        delchisqs_exps.append(delchisqs)
        delchisq_optparams_exps.append(params)

    delchisqcrit = get_delchisq_crit(nsigmas=nsigmas, dof=1)

    confints_exps = np.array([get_confint(alphas_exps[s], delchisqs_exps[s],
        delchisqcrit) for s in range(nexps)])
    
    
    (best_alpha_parabola, sig_alpha_parabola, best_alpha_pts, sig_alpha_pts,
        LB, sig_LB, UB, sig_UB) = \
        get_bestalphaNP_and_bounds(bestalphas_exps, optparams_exps,
            confints_exps, nblocks=nblocks)

    elem.set_alphaNP_init(best_alpha_parabola, sig_alpha_parabola)

    if plot_output:
        plot_final_mc_output(elem, alphas_exps, delchisqs_exps,
            delchisq_optparams_exps, delchisq_optparams, delchisqcrit,
            bestalphaparabola=best_alpha_parabola,
            sigbestalphaparabola=sig_alpha_parabola,
            bestalphapt=best_alpha_pts, sigbestalphapt=sig_alpha_pts,
            lb=LB, siglb=sig_LB, ub=UB, sigub=sig_UB,
            nsigmas=nsigmas, xind=xind)

    return [
        np.array(alphas_exps), np.array(delchisqs_exps),
        np.array(delchisq_optparams_exps), np.array(delchisq_optparams),
        delchisqcrit,
        best_alpha_parabola, sig_alpha_parabola, best_alpha_pts, sig_alpha_pts,
        LB, sig_LB, UB, sig_UB,
        xind]  # * elem.dnorm


def sample_alphaNP_fit(
        elem,
        nsamples_search,
        nexps: int = 1000,
        nsamples_exp: int = 1000,
        nsigmas: int = 2,
        nblocks: int = 10,
        scalefactor: float = 3e-1,
        maxiter: int = 3,
        sig_new_alpha_fraction: float = 0.3,
        plot_output: bool = False,
        mphivar: bool = False,
        x0: int = 0):
    """
    Get a set of nsamples_search samples of elem by varying the masses and isotope
    shifts according to the means and standard deviations given in the input
    files, as well as alphaNP.

       m  ~ N(<m>,  sig[m])
       m' ~ N(<m'>, sig[m'])
       v  ~ N(<v>,  sig[v])

       alphaNP ~ N(0, sig[alphaNP_init]).

    If mphivar=True, this procedure is repeated for all X-coefficients provided
    for elem.

    """
    if mphivar:
        x_range = tqdm(range(len(elem.Xcoeff_data)))
    else:
        x_range = [x0]

    res_list = []

    for x in x_range:
        elem._update_Xcoeffs(x)

        res = iterative_mc_search(
            elem=elem,
            nsamples_search=nsamples_search,
            nexps=nexps,
            nsamples_exp=nsamples_exp,
            nsigmas=nsigmas,
            nblocks=nblocks,
            scalefactor=scalefactor,
            maxiter=maxiter,
            sig_new_alpha_fraction = 0.3,
            plot_output=plot_output,
            xind=x,
            mphivar=mphivar)

        res_list.append(res)

    mc_output = [res_list, nsigmas]

    # file_path = (_output_data_path + "/mc_output_" + elem.id + "_"
    #     + str(nsigmas) + "sigmas_" + str(nsamples_exp) + "_samples.pdf")
    # np.save(file_path, mc_output)

    return mc_output


# DETERMINANT METHODS

def sample_alphaNP_det(
    elem, dim, nsamples, mphivar=False, gkp=True, outputdataname="alphaNP_det",
    x0=0
):
    """
    Get a set of nsamples samples of alphaNP by varying the masses and isotope
    shifts according to the means and standard deviations given in the input
    files:

       m  ~ N(<m>,  sig[m])
       m' ~ N(<m'>, sig[m'])
       v  ~ N(<v>,  sig[v])

    For each of these samples and for all possible combinations of the data,
    compute alphaNP using the Generalised King Plot formula with

        (nisotopepairs, ntransitions) = (dim, dim-1).

    """
    print()
    print(
        """Using the %s-dimensional %sGeneralised King Plot to compute
    alphaNP for %s samples. mphi is %svaried."""
        % (dim, "" if gkp else "No-Mass ", nsamples, ("" if mphivar else "not "))
    )

    if gkp:
        method_tag = "GKP"
    else:
        method_tag = "NMGKP"

    file_path = (_output_data_path + "/" + outputdataname + "_" + elem.id + "_"
        + str(dim) + "-dim_" + method_tag + "_" + str(nsamples) + "_samples.pdf")

    if os.path.exists(file_path) and elem.id != "Ca_testdata":
        print()
        print("Loading alphaNP and sigalphaNP values from {}".format(file_path))
        print()

        # preallocate
        if gkp:
            vals = np.zeros(
                (len(elem.mphis), 2 * int(binom(elem.ntransitions, dim - 1)))
            )

        else:
            vals = np.zeros((len(elem.mphis), 2 * int(binom(elem.ntransitions, dim))))

        vals = np.loadtxt(file_path, delimiter=",")  # [x][2*perm]
        alphaNPs = vals[:, : int((vals.shape[1]) / 2)]
        sigalphaNPs = vals[:, int((vals.shape[1]) / 2):]

    else:
        print()
        print("""Initialising alphaNP""")
        print()
        elemparamsamples = get_paramsamples(
            elem.means_input_params, elem.stdevs_input_params, nsamples
        )

        voldatsamples = []
        vol1samples = []

        # nutilsamples = []   # add mass-normalised isotope shifts for cross-check

        for s in range(nsamples):
            # print_progress(s, nsamples)
            elem._update_elem_params(elemparamsamples[s])

            if gkp:
                alphaNPparts = elem.alphaNP_GKP_part(dim)
            else:
                alphaNPparts = elem.alphaNP_NMGKP_part(dim)  # this is new

            voldatsamples.append(alphaNPparts[0])
            vol1samples.append(alphaNPparts[1])
            if s == 0:
                xindlist = alphaNPparts[2]
            else:
                assert xindlist == alphaNPparts[2], (xindlist, alphaNPparts[2])

        # voldatsamples has the form [sample][alphaNP-permutation]
        # vol1samples has the form [sample][alphaNP-permutation][eps-term]

        # for each term, average over all samples.

        meanvoldat = np.average(np.array(voldatsamples), axis=0)  # [permutation]
        sigvoldat = np.std(np.array(voldatsamples), axis=0)

        meanvol1 = np.average(np.array(vol1samples), axis=0)  # [perm][eps-term]
        sigvol1 = np.std(np.array(vol1samples), axis=0)

        print()
        print("""Computing alphaNP""")
        print()
        if mphivar:
            x_range = range(len(elem.Xcoeff_data))
        else:
            x_range = [x0]

        # mphi_list = []
        alphaNPs = []  # alphaNP list for best alphaNP and all
        sigalphaNPs = []

        for x in x_range:
            if mphivar:
                elem._update_Xcoeffs(x)
                # mphi_list.append(elem.mphi)
                # print_progress(nsamples * x, nsamples * Nx)

            """ p: alphaNP-permutation index and xpinds: X-indices for sample p"""
            alphaNP_p_list = []
            sig_alphaNP_p_list = []
            for p, xpinds in enumerate(xindlist):
                meanvol1_p = np.array([elem.Xvec[xp] for xp in xpinds]) @ (meanvol1[p])
                sigvol1_p_sq = np.array([elem.Xvec[xp] ** 2 for xp in xpinds]) @ (
                    sigvol1[p] ** 2
                )

                alphaNP_p_list.append(meanvoldat[p] / meanvol1_p)
                sig_alphaNP_p_list.append(
                    (sigvoldat[p] / meanvol1_p) ** 2
                    + (meanvoldat[p] / meanvol1_p**2) ** 2 * sigvol1_p_sq
                )
            alphaNPs.append(alphaNP_p_list)
            sigalphaNPs.append(sig_alphaNP_p_list)

        alphaNPs = np.math.factorial(dim - 2) * np.array(alphaNPs)
        sigalphaNPs = np.math.factorial(dim - 2) * np.array(sigalphaNPs)

        np.savetxt(file_path, np.c_[alphaNPs, sigalphaNPs], delimiter=",")

    return alphaNPs, sigalphaNPs


def get_all_alphaNP_bounds(alphaNPs, sigalphaNPs, nsigmas=2):
    """
    Determine all bounds on alphaNP at the desired confidence level.

    """
    alphaNPs = np.array(alphaNPs)  # [x][perm]
    sigalphaNPs = np.array(sigalphaNPs)  # [x][perm]

    # minimal positive alphaNP
    ###############################
    # Note: For NP we only want an exclusion bound, hence we do not consider the
    # case of both upper and lower limits being positive / negative.

    alphaNP_UB = alphaNPs + nsigmas * sigalphaNPs
    alphaNP_LB = alphaNPs - nsigmas * sigalphaNPs

    positive_alphaNP_bounds = np.where(alphaNP_UB > 0, alphaNP_UB, np.nan)
    negative_alphaNP_bounds = np.where(alphaNP_LB < 0, alphaNP_LB, np.nan)

    return positive_alphaNP_bounds, negative_alphaNP_bounds


def get_minpos_maxneg_alphaNP_bounds(alphaNPs, sigalphaNPs, nsigmas=2):
    """
    Determine smallest positive and largest negative values for the bound on
    alphaNP at the desired confidence level.

    """
    alphaNP_UBs, alphaNP_LBs = get_all_alphaNP_bounds(
        alphaNPs, sigalphaNPs, nsigmas=nsigmas
    )

    minpos = np.nanmin(alphaNP_UBs, axis=1)
    maxneg = np.nanmax(alphaNP_LBs, axis=1)

    return minpos, maxneg<|MERGE_RESOLUTION|>--- conflicted
+++ resolved
@@ -294,8 +294,6 @@
     optparams = np.array(optparams)
     confints = np.array(confints)
 
-    print(confints)
-
     reconstruced_alphas = - optparams.T[1] / (2 * optparams.T[0])
     best_alpha_parabola = np.mean(reconstruced_alphas)
     sig_alpha_parabola = np.std(reconstruced_alphas)
@@ -316,8 +314,8 @@
 
     print("type lb", type(lb))
 
-    LB = np.where(lb==0., np.nan, lb)
-    UB = np.where(ub==0, np.nan, ub)
+    LB = lb or -1e-17
+    UB = ub or 1e-17
 
     if draw_output:
         from kifit.plotfit import blocking_plot
@@ -488,11 +486,7 @@
     if len(pos) > 2:
         return np.array([alphas[int(min(pos))], alphas[int(max(pos))]])
     else:
-<<<<<<< HEAD
         return np.array([np.nan, np.nan])
-=======
-        return np.array([None, None])
->>>>>>> 8e271e62
 
 
 def iterative_mc_search(
@@ -507,8 +501,7 @@
         sig_new_alpha_fraction: float = 0.3,
         maxiter: int = 3,
         plot_output: bool = False,
-        xind: int = 0,
-        mphivar: bool = False):
+        xind=0):
     """
     Perform iterative search for best alphaNP value and the standard deviation.
 
@@ -571,11 +564,7 @@
                 plot_mc_output(alphas, delchisqlist, newpopt, plotname=f"{i}")
 
         else:
-<<<<<<< HEAD
-            if (i < maxiter - 1) and (std_new_alpha < sig_new_alpha / 3):
-=======
-            if (i < maxiter - 1) and (std_new_alpha < sig_new_alpha / sig_new_alpha_fraction):
->>>>>>> 8e271e62
+            if (i < maxiter - 1) and (std_new_alpha < sig_new_alpha * sig_new_alpha_fraction):
 
                 # 1-> -1: switch to grid search
                 alphasamples = generate_alphaNP_sample(elem, nsamples_search,
@@ -600,14 +589,13 @@
                 # generating a big number of data
                 # we will perform nexps experiments, each of them
                 # considering nsamples_exp data
-                print(nexps, nsamples_exp)
                 allalphasamples = generate_alphaNP_sample(elem, nexps * nsamples_exp,
                     search_mode="grid")
 
                 # shuffling the sample
                 np.random.shuffle(allalphasamples)
 
-                for exp in tqdm(range(nexps)):
+                for exp in range(nexps):
                     # collect data for a single experiment
                     alphasamples = allalphasamples[
                         exp * nsamples_exp: (exp + 1) * nsamples_exp]
@@ -632,7 +620,6 @@
                             plotname=f"{i}_exp_{exp}")
                 break
 
-<<<<<<< HEAD
     # minll = np.min(lls_exps)
     #
     #         popt = parabolic_fit(elem, alphas, lls,
@@ -643,13 +630,6 @@
 
     minll = parabola_llmin(global_popt)
     delchisq_optparams = get_delchisq_popt(global_popt, minll)
-=======
-    
-    final_popt = parabolic_fit(elem, np.array(alphas_exps).flatten(),
-        np.array(lls_exps).flatten())
-
-    minll = parabola_llmin(final_popt)
->>>>>>> 8e271e62
 
     delchisqs_exps = []
     delchisq_optparams_exps = []
@@ -663,8 +643,7 @@
 
     confints_exps = np.array([get_confint(alphas_exps[s], delchisqs_exps[s],
         delchisqcrit) for s in range(nexps)])
-    
-    
+
     (best_alpha_parabola, sig_alpha_parabola, best_alpha_pts, sig_alpha_pts,
         LB, sig_LB, UB, sig_UB) = \
         get_bestalphaNP_and_bounds(bestalphas_exps, optparams_exps,
@@ -699,7 +678,6 @@
         nblocks: int = 10,
         scalefactor: float = 3e-1,
         maxiter: int = 3,
-        sig_new_alpha_fraction: float = 0.3,
         plot_output: bool = False,
         mphivar: bool = False,
         x0: int = 0):
@@ -736,8 +714,8 @@
             nsigmas=nsigmas,
             nblocks=nblocks,
             scalefactor=scalefactor,
+            a_crit=a_crit,
             maxiter=maxiter,
-            sig_new_alpha_fraction = 0.3,
             plot_output=plot_output,
             xind=x,
             mphivar=mphivar)
