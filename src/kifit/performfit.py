--- conflicted
+++ resolved
@@ -334,8 +334,6 @@
             filename="blocking_ub"
         )
 
-    print(f"Final result: {best_alpha_pts} with bounds [{LB}, {UB}].")
-
     return (best_alpha_parabola, sig_alpha_parabola,
         best_alpha_pts, sig_alpha_pts, LB, sig_LB, UB, sig_UB)
 
@@ -500,6 +498,7 @@
         sig_new_alpha_fraction: float = 0.25,
         maxiter: int = 3,
         plot_output: bool = False,
+        mphivar=False,
         xind=0):
     """
     Perform iterative search for best alphaNP value and the standard deviation.
@@ -677,10 +676,7 @@
         nblocks: int = 10,
         scalefactor: float = 3e-1,
         maxiter: int = 3,
-<<<<<<< HEAD
         sig_new_alpha_fraction: float = 0.25,
-=======
->>>>>>> 3a3213bd
         plot_output: bool = False,
         mphivar: bool = False,
         x0: int = 0):
@@ -717,12 +713,8 @@
             nsigmas=nsigmas,
             nblocks=nblocks,
             scalefactor=scalefactor,
-            a_crit=a_crit,
             maxiter=maxiter,
-<<<<<<< HEAD
             sig_new_alpha_fraction=sig_new_alpha_fraction,
-=======
->>>>>>> 3a3213bd
             plot_output=plot_output,
             xind=x,
             mphivar=mphivar)
