import os
from typing import List

import numpy as np

from scipy.interpolate import interp1d
from scipy.linalg import cholesky
from scipy.odr import ODR, Model, RealData
from scipy.special import binom
from scipy.stats import chi2, linregress, multivariate_normal
from scipy.optimize import curve_fit

from tqdm import tqdm


_output_data_path = os.path.abspath(
    os.path.join(os.path.dirname(os.path.abspath(__file__)), "output_data")
)

if not os.path.exists(_output_data_path):
    os.makedirs(_output_data_path)


np.random.seed(1)


def linfit(p, x):
    return p[0] * x + p[1]


def linfit_x(p, y):
    return (y - p[1]) / p[0]


def parabola(x, a, b, c):
    return a * x**2 + b * x + c


def parabola_alphaNPmin(popt):
    return -popt[1] / (2 * popt[0])


def parabola_llmin(popt):
    return popt[2] - popt[1]**2 / (4 * popt[0])


def blocking(experiments: List[float], nblocks: int):
    """
    Blocking method to compute the statistical uncertainty of the MC simulation.
    
    Args:
        experiments (List[float]): list of the experiments results.
    """

    if (len(experiments)%nblocks != 0):
        raise ValueError(f"Number of experiments has to be a multiple of nblocks. Here {len(experiments)} is not multiple of {nblocks}.")

    block_size = int(len(experiments) / nblocks)

    ave, est, err = [], [], []
    
    for b in range(nblocks):
        block_data = experiments[b*block_size: (b+1)*block_size]
        ave.append(np.mean(block_data))
        est.append(np.mean(ave))
        err.append(np.std(est))

    return est, err


def get_odr_residuals(p, x, y, sx, sy):

    v = 1 / np.sqrt(1 + p[0] ** 2) * np.array([-p[0], 1])
    z = np.array([x, y]).T
    sz = np.array([np.diag([sx[i] ** 2, sy[i] ** 2]) for i in range(len(x))])

    residuals = np.array([v @ z[i] - p[1] * v[1] for i in range(len(x))])
    sigresiduals = np.sqrt(np.array([v @ sz[i] @ v for i in range(len(x))]))

    return residuals, sigresiduals


def perform_linreg(isotopeshiftdata, reftrans_index: int = 0):
    """
    Perform linear regression.

    Args:
        data (normalised isotope shifts: rows=isotope pairs, columns=trans.)
        reference_transition_index (default: first transition)

    Returns:
        slopes, intercepts, Kperp, phi

    """

    x = isotopeshiftdata.T[reftrans_index]
    y = np.delete(isotopeshiftdata, reftrans_index, axis=1)

    betas = []
    sig_betas = []

    for i in range(y.shape[1]):
        res = linregress(x, y.T[i])
        betas.append([res.slope, res.intercept])
        sig_betas.append([res.stderr, res.intercept_stderr])

    betas = np.array(betas)
    sig_betas = np.array(sig_betas)

    ph1s = np.arctan(betas.T[0])
    sig_ph1s = np.array(
        [sig_betas[j, 0] / (1 + betas[j, 0]) for j in range(len(betas))]
    )

    kperp1s = betas.T[1] * np.cos(ph1s)
    sig_kperp1s = np.sqrt(
        (sig_betas.T[1] * np.cos(ph1s)) ** 2
        + (betas.T[1] * sig_ph1s * np.sin(ph1s)) ** 2
    )

    return (betas, sig_betas, kperp1s, ph1s, sig_kperp1s, sig_ph1s)


def perform_odr(isotopeshiftdata, sigisotopeshiftdata, reftrans_index: int = 0):
    """
    Perform separate orthogonal distance regression for each transition pair.

    Args:
        data (normalised isotope shifts: rows=isotope pairs, columns=trans.)
        reftrans_index (default: first transition)

    Returns:
        slopes, intercepts, kperp1, ph1, sig_kperp1, sig_ph1

    """
    lin_model = Model(linfit)

    x = isotopeshiftdata.T[reftrans_index]
    y = np.delete(isotopeshiftdata, reftrans_index, axis=1)

    sigx = sigisotopeshiftdata.T[reftrans_index]
    sigy = np.delete(sigisotopeshiftdata, reftrans_index, axis=1)

    betas = []
    sig_betas = []

    for i in range(y.shape[1]):
        data = RealData(x, y.T[i], sx=sigx, sy=sigy.T[i])
        # results = linregress(x, y.T[i])
        # beta_init = [results.slope, results.intercept]
        beta_init = np.polyfit(x, y.T[i], 1)
        odr = ODR(data, lin_model, beta0=beta_init)
        out = odr.run()
        betas.append(out.beta)
        sig_betas.append(out.sd_beta)

    betas = np.array(betas)
    sig_betas = np.array(sig_betas)

    ph1s = np.arctan(betas.T[0])
    sig_ph1s = np.arctan(sig_betas.T[0])

    kperp1s = betas.T[1] * np.cos(ph1s)
    sig_kperp1s = np.sqrt(
        (sig_betas.T[1] * np.cos(ph1s)) ** 2
        + (betas.T[1] * sig_ph1s * np.sin(ph1s)) ** 2
    )

    return (betas, sig_betas, kperp1s, ph1s, sig_kperp1s, sig_ph1s)


def get_paramsamples(means, stdevs, nsamples):
    """
    Get nsamples samples of the parameters described by means and stdevs.

    """
    return multivariate_normal.rvs(means, np.diag(stdevs**2), size=nsamples)


def print_progress(s, nsamples):
    if s % (nsamples // 100) == 0:
        prog = np.round(s / nsamples * 100, 1)
        print("Progress", prog, "%")
    return 0


def choLL(absd, covmat, lam=0):
    """
    For a given sample of absd, with the covariance matrix covmat, compute the
    log-likelihood using the Cholesky decomposition of covmat.

    """
    chol_covmat = cholesky(covmat + lam * np.identity(covmat.shape[0]), lower=True)

    A = np.linalg.solve(chol_covmat, absd)
    At = np.linalg.solve(chol_covmat.T, absd)

    ll = np.dot(A, A) / 2 + np.dot(At, At) / 2 + np.sum(np.log(np.diag(chol_covmat)))

    return ll


def get_llist(absdsamples, nsamples):
    """
    Get ll for list of absd-samples of length nsamples.

    """
    cov_absd = np.cov(np.array(absdsamples), rowvar=False)

    llist = []
    for s in range(nsamples):
        llist.append(choLL(absdsamples[s], cov_absd))

    return np.array(llist)


def generate_element_sample(elem, nsamples: int):
    """
    Generate ``nsamples`` of ``elem`` varying the input parameters according
    to the provided standard deviations.
    """
    parameters_samples = get_paramsamples(
        elem.means_input_params, elem.stdevs_input_params, nsamples
    )
    return parameters_samples


def generate_alphaNP_sample(elem, nsamples: int, search_mode: str = "random"):
    """
    Generate ``nsamples`` of alphaNP according to the initial conditions
    provided by the ``elem`` data. The sample can be generated either randomly
    or by use of a grid.

    """
    if search_mode == "random":
        alphaNP_samples = np.random.normal(
            elem.alphaNP_init, elem.sig_alphaNP_init, nsamples
        )
    elif search_mode == "grid":
        alphaNP_samples = np.linspace(
            elem.alphaNP_init - elem.sig_alphaNP_init,
            elem.alphaNP_init + elem.sig_alphaNP_init,
            nsamples
        )
    return np.sort(alphaNP_samples)


def update_alphaNP_for_next_iteration(
        elem, 
        alphalist, 
        llist,
        scalefactor: float = .3,
        small_alpha_fraction = .1,
    ):
    """
    Compute sig_alphaNP for next iteration.

    """
<<<<<<< HEAD
    # print("scalefactor", scalefactor)

=======
>>>>>>> b6578ecb
    nsamples = len(alphalist)
    smalll = np.argsort(llist)

    small_alphas = np.array([alphalist[ll] for ll in smalll[: int(nsamples * small_alpha_fraction)]])

    new_alpha = np.mean(small_alphas)

    std_new_alpha = np.std(small_alphas)

    sig_new_alpha = scalefactor * min(
        np.abs(max(alphalist) - new_alpha),
        np.abs(min(alphalist) - new_alpha))

    elem.set_alphaNP_init(new_alpha, sig_new_alpha)

    # print(f"""New search interval: \
    #     [{elem.alphaNP_init - elem.sig_alphaNP_init}, \
    #     {elem.alphaNP_init + elem.sig_alphaNP_init}]""")

    return new_alpha, std_new_alpha, sig_new_alpha


def get_bestalphaNP_and_bounds(
        bestalphaNPlist, 
        optparams, 
        confints,
        nblocks: int = 100,
        draw_output: bool = True,
    ):
    """
    Starting from a list of parabola parameters, apply the blocking method to
    compute the best alphaNP value, its uncertainty, as well as the nsigma -
    upper and lower bounds on alphaNP.

    """
    optparams = np.array(optparams)
    confints = np.array(confints)

    reconstruced_alphas = - optparams.T[1] / (2 * optparams.T[0])
    best_alpha_parabola = np.mean(reconstruced_alphas)
    sig_alpha_parabola = np.std(reconstruced_alphas)

    best_alpha_pts = np.mean(bestalphaNPlist)
    sig_alpha_pts = np.std(bestalphaNPlist)

    lowbounds_list = confints.T[0]
    upbounds_list = confints.T[1]

    iterative_lb, iterative_lb_err = blocking(lowbounds_list, nblocks=nblocks)
    iterative_ub, iterative_ub_err = blocking(upbounds_list, nblocks=nblocks)

    LB = iterative_lb[-1]
    UB = iterative_ub[-1]
    sig_LB = iterative_lb_err[-1]
    sig_UB = iterative_ub_err[-1]

    if draw_output:
        from kifit.plotfit import blocking_plot
        blocking_plot(
            nblocks=nblocks, 
            estimations=iterative_lb, 
            errors=iterative_lb_err,
            label="Lower bound",
            filename="blocking_lb"
        )
        blocking_plot(
            nblocks=nblocks, 
            estimations=iterative_ub, 
            errors=iterative_ub_err,
            label="Upper bound",
            filename="blocking_ub"
        )



    print(f"Final result: {best_alpha_pts} with bounds [{LB}, {UB}].")

    return (best_alpha_parabola, sig_alpha_parabola,
        best_alpha_pts, sig_alpha_pts, LB, sig_LB, UB, sig_UB)


def compute_ll(elem, alphasamples, scalefactor: float = 3e-1):
    """
    Generate alphaNP list for element ``elem`` according to ``parameters_samples``.

    Args:
        elem (Elem): target element.
        nsamples (int): number of samples.
        mphivar (bool): if ``True``, this procedure is repeated for all
            X-coefficients provided for elem.
        save_sample (bool): if ``True``, the parameters and alphaNP samples are saved.

    Return:
        List[float], List[float]: alphaNP samples and list of associated log likelihood.
    """
    nsamples = len(alphasamples)

    alphasamples = np.sort(alphasamples)

    elemsamples = generate_element_sample(elem, nsamples)
    fitparamsamples = np.tensordot(np.ones(nsamples), elem.means_fit_params, axes=0)

    fitparamsamples[:, -1] = alphasamples

    absdsamples = []

    for s in range(nsamples):
        elem._update_elem_params(elemsamples[s])
        elem._update_fit_params(fitparamsamples[s])
        absdsamples.append(elem.absd)

    llist = get_llist(np.array(absdsamples), nsamples)

    # return elem.dnorm * np.array(alphalist), elem.dnorm * np.array(llist)
    return np.array(alphasamples), np.array(llist)


def parabolic_fit(elem, alphalist, llist, plotfit=False, plotname=None):
    """
    Perform parabolic fit to alphaNP and loglikelihood values. No messing around
    with the minimum.

    Returns: parabola parameters.

    """
    ll = llist[0]
    al = alphalist[0]
    lu = llist[-1]
    au = alphalist[-1]
    lm = min(llist)
    am = alphalist[np.argmin(llist)]

    a0 = (am * (ll - lu) + al * (lu - lm) + au * (lm - ll)) / (
        (al - am) * (al - au) * (am - au))

    b0 = (am**2 * (lu - ll) + au**2 * (ll - lm) + al**2 * (lm - lu)) / (
        (al - am) * (al - au) * (am - au))

    c0 = (am * (am - au) * au * ll + al * (al - am) * am * lu
        + al * au * (au - al) * lm) / ((al - am) * (al - au) * (am - au))

    popt, _ = curve_fit(
        parabola,
        alphalist,
        llist,
        p0=[a0, b0, c0])

    if plotfit:
        from kifit.plotfit import plot_parabolic_fit

        plot_parabolic_fit(alphalist, llist, popt, plotname=plotname)

    return popt


def get_delchisq(llist, minll=None, popt=[]):
    """
    Compute delta chi^2 from list of negative loglikelihoods, subtracting the
    minimum.

    """
    if minll is None:
        minll = min(llist)

    delchisqlist = 2 * (llist - min(llist))

    if len(popt)==3:
        newpopt = np.array([
            2 * popt[0], 2 * popt[1], 2 * (popt[2] - minll)])
        # newpopt = np.array([
        #     2 * popt[0], 2 * popt[1], popt[1]**2 / (2 * popt[0]) + 2 * minll])

        return delchisqlist, newpopt

    else:
        return delchisqlist


def get_delchisq_crit(nsigmas=2, dof=1):
    """
    Get chi^2 level associated to nsigmas for ``dof`` degrees of freedom.

    """

    conf_level = chi2.cdf(nsigmas**2, 1)

    return chi2.ppf(conf_level, dof)


def get_confint(alphas, delchisqs, delchisqcrit):
    """
    Get nsigmas-confidence intervals.

    Returns:
    delchisq_crit: Delta chi^2 value associated to nsigmas.
    paramlist[pos]: parameter values with Delta chi^2 values in the vicinity of
    delchisq_crit

    """
    pos = np.argwhere(delchisqs < delchisqcrit).flatten()

    if len(pos) > 2:
        return np.array([alphas[int(min(pos))], alphas[int(max(pos))]])
    else:
        return np.array([0, 0])


<<<<<<< HEAD
def iterative_mc_search(elem, nsamples,
    nsigmas: int = 2, nblocks: int = 10, sigalphainit=1e-7,
        scalefactor: float = 3e-1, maxiter: int = 3,
        a_crit: int = 150, plot_output: bool = False, xind=0):
=======
def iterative_mc_search(
        elem, 
        nsamples_search: int = 200,
        nexps: int = 1000,
        nsamples_exp: int = 1000,
        nsigmas: int = 2, 
        nblocks: int = 10, 
        sigalphainit=1e-7,
        scalefactor: float = 3e-1, 
        maxiter: int = 3,
        a_crit: int = 150, 
        draw_output: bool = False, 
        xind=0):
>>>>>>> b6578ecb
    """
    Perform iterative search for best alphaNP value and the standard deviation.

    Args:
        elem (Elem): target element.
        nsamples_search (int): number of samples.
        nsigmas (int): confidence level in standard deviations for which the
            upper and lower bounds are computed.
        nblocks (int): number of blocks used for the determination of the mean
            and standard deviation in the last iteration.
        scalefactor (float): factor used to rescale the search interval.
        maxiter (int): maximum number of iterations spent within the iterative
            search.
        a_crit: critical parabola parameter. If a < a_crit, the search is
            stopped and alphaNP, sig_alphaNP are calculated with use of the
            blocking method.

    Return:
        mean_best_alpha: best alphaNP value, found by averaging over all blocks
        sig_best_alpha: standard deviation of the best_alphas over all blocks
        LB: lower nsigma-bound on alphaNP
        sig_LB: uncertainty on LB
        UB: upper nsigma-bound on alphaNP
        sig_UB: uncertainty on UB

    """

    from kifit.plotfit import plot_mc_output, plot_final_mc_output

<<<<<<< HEAD
    optparams_blocks = []
    alphas_blocks = []
    lls_blocks = []
    bestalphas_blocks = []

    for i in range(maxiter):
        # print()
        # print("i0", i)
        # print()
=======
    optparams_exps = []
    alphas_exps = []
    lls_exps = []
    bestalphas_exps = []
    
>>>>>>> b6578ecb

    for i in range(maxiter):
        print(f"Iterative searching step {i+1}")
        if i == 0:
<<<<<<< HEAD
            # print()
            # print("stage 0: i", i)
            # print()
=======
>>>>>>> b6578ecb
            # 0: start with random search
            elem.set_alphaNP_init(0., sigalphainit)

            alphasamples = generate_alphaNP_sample(elem, nsamples_search,
                search_mode="random")
            alphas, lls = compute_ll(elem, alphasamples)

            popt = parabolic_fit(elem, alphas, lls,
                plotfit=plot_output, plotname=str(i))

            new_alpha, std_new_alpha, sig_new_alpha = \
                update_alphaNP_for_next_iteration(elem, alphas, lls,
                    scalefactor=scalefactor)

            if plot_output:
                delchisqlist, newpopt = get_delchisq(lls, popt=popt)
<<<<<<< HEAD

                plot_mc_output(alphas, delchisqlist, newpopt, plotname=f"{i}")

        else:
            if (i < maxiter - 1) and (std_new_alpha < sig_new_alpha / 5):
                # print()
                # print("stage1: i", i)
                # print()
=======
                draw_mc_output(alphas, delchisqlist, newpopt, plotname=f"{i}")

        else:
            if (i < maxiter - 1) and (std_new_alpha < sig_new_alpha / 5):

>>>>>>> b6578ecb
                # 1-> -1: switch to grid search
                alphasamples = generate_alphaNP_sample(elem, nsamples_search,
                    search_mode="grid")
                alphas, lls = compute_ll(elem, alphasamples)

                popt = parabolic_fit(elem, alphas, lls,
                    plotfit=plot_output, plotname=str(i))

                new_alpha, std_new_alpha, sig_new_alpha = \
                    update_alphaNP_for_next_iteration(elem, alphas, lls,
                        scalefactor=scalefactor)

                if plot_output:
                    delchisqlist, newpopt = get_delchisq(lls, popt=popt)
                    plot_mc_output(alphas, delchisqlist, newpopt, plotname=f"{i}")

            else:
                # -1: final round: perform parabolic fits and use blocking method to
                # determine best alphaNP and confidence intervals
<<<<<<< HEAD
                # print()
                # print("final round")
                # print(i)
                # print()
                allalphasamples = generate_alphaNP_sample(elem, nsamples * nblocks,
=======

                # generating a big number of data
                # we will perform nexps experiments, each of them 
                # considering nsamples_exp data
                allalphasamples = generate_alphaNP_sample(elem, nexps * nsamples_exp,
>>>>>>> b6578ecb
                    search_mode="grid")
                
                # shuffling the sample 
                np.random.shuffle(allalphasamples)

                for exp in tqdm(range(nexps)):
                    # collect data for a single experiment
                    alphasamples = allalphasamples[
                        exp * nsamples_exp: (exp + 1) * nsamples_exp]
                    
                    # compute alphas and LLs for this experiment
                    alphas, lls = compute_ll(elem, alphasamples)

<<<<<<< HEAD
                    # print("type alphas", type(alphas))  # numpy array
                    alphas_blocks.append(alphas)
                    bestalphas_blocks.append(alphas[np.argmin(lls)])
                    lls_blocks.append(lls)
=======
                    # save all alphas, lls and best alpha of the sample 
                    # TODO: I think this is not necessary. We only need to save 
                    #       the extremes of the interval
                    alphas_exps.append(alphas)
                    bestalphas_exps.append(alphas[np.argmin(lls)])
                    lls_exps.append(lls)
>>>>>>> b6578ecb

                    # perform parabolic fit of the experiment data
                    popt = parabolic_fit(elem, alphas, lls,
<<<<<<< HEAD
                        plotfit=plot_output, plotname=f"{i}_block_{block}")
                    optparams_blocks.append(popt)
=======
                        plotfit=False, plotname=f"{i}_exp_{exp}")
                    # save parabola parameters
                    # TODO: necessary?
                    optparams_exps.append(popt)
>>>>>>> b6578ecb

                    if plot_output:
                        delchisqlist, newpopt = get_delchisq(lls,
                            popt=popt)
<<<<<<< HEAD
                        plot_mc_output(alphas, delchisqlist, newpopt,
                            plotname=f"{i}_block_{block}")
=======
                        draw_mc_output(alphas, delchisqlist, newpopt,
                            plotname=f"{i}_exp_{exp}")
>>>>>>> b6578ecb
                break

    minll = np.min(lls_exps)

    delchisqs_exps = []
    delchisq_optparams_exps = []

    for s in range(nexps):
        delchisqs, params = get_delchisq(lls_exps[s], minll,
            popt=optparams_exps[s])
        delchisqs_exps.append(delchisqs)
        delchisq_optparams_exps.append(params)

    delchisqcrit = get_delchisq_crit(nsigmas=nsigmas, dof=1)

    confints_exps = np.array([get_confint(alphas_exps[s], delchisqs_exps[s],
        delchisqcrit) for s in range(nexps)])

    (best_alpha_parabola, sig_alpha_parabola, best_alpha_pts, sig_alpha_pts,
        LB, sig_LB, UB, sig_UB) = \
        get_bestalphaNP_and_bounds(bestalphas_exps, optparams_exps,
            confints_exps, nblocks=nblocks)

    elem.set_alphaNP_init(best_alpha_parabola, sig_alpha_parabola)

<<<<<<< HEAD
    if plot_output:
        plot_final_mc_output(elem, alphas_blocks, delchisqs_blocks,
            delchisq_optparams_blocks, delchisqcrit,
            bestalphaparabola=best_alpha_parabola,
            sigbestalphaparabola=sig_alpha_parabola,
            bestalphapt=best_alpha_pts, sigbestalphapt=sig_alpha_pts,
            lb=LB, siglb=sig_LB, ub=UB, sigub=sig_UB,
            nsigmas=nsigmas, xind=xind)
=======
    if draw_output:
        draw_final_mc_output(alphas_exps, delchisqs_exps,
            delchisq_optparams_exps, delchisqcrit,
            bestalphaparabola=best_alpha_parabola,
            sigbestalphaparabola=sig_alpha_parabola,
            bestalphapt=best_alpha_pts, sigbestalphapt=sig_alpha_pts,
            lb=LB, siglb=sig_LB, ub=UB, sigub=sig_UB, nsigmas=nsigmas,
            plotname=str(nsamples_search) + "_" + elem.id + "_x" + str(xind) + ".pdf",
            plotitle=(
                elem.id + ", " + str(nsamples_search) + " samples, x=" + str(xind)))
>>>>>>> b6578ecb

    return np.array([
        np.array(alphas_blocks), np.array(delchisqs_blocks),
        np.array(delchisq_optparams_blocks),
        delchisqcrit,
        best_alpha_parabola, sig_alpha_parabola, best_alpha_pts, sig_alpha_pts,
        LB, sig_LB, UB, sig_UB,
        xind], dtype=object)  # * elem.dnorm


<<<<<<< HEAD
def sample_alphaNP_fit(elem, nsamples, nsigmas: int = 2,
    nblocks: int = 10, scalefactor: float = 3e-1, maxiter: int = 3,
    a_crit: int = 150,
        plot_output: bool = False, mphivar: bool = False, x0: int = 0):
    """
    Get a set of nsamples samples of elem by varying the masses and isotope
=======
def sample_alphaNP_fit(
        elem, 
        nsamples_search, 
        nexps: int = 1000,
        nsamples_exp: int = 1000,
        nsigmas: int = 2,
        nblocks: int = 10, 
        scalefactor: float = 3e-1, 
        maxiter: int = 3,
        a_crit: int = 150,
        draw_output: bool = False, 
        mphivar: bool = False, 
        x0: int = 0):
    """
    Get a set of nsamples_search samples of elem by varying the masses and isotope
>>>>>>> b6578ecb
    shifts according to the means and standard deviations given in the input
    files, as well as alphaNP.

       m  ~ N(<m>,  sig[m])
       m' ~ N(<m'>, sig[m'])
       v  ~ N(<v>,  sig[v])

       alphaNP ~ N(0, sig[alphaNP_init]).

    If mphivar=True, this procedure is repeated for all X-coefficients provided
    for elem.

    """
    if mphivar:
        x_range = range(len(elem.Xcoeff_data))
    else:
        x_range = [x0]

    res_list = []

    for x in x_range:
        elem._update_Xcoeffs(x)

<<<<<<< HEAD
        res = iterative_mc_search(elem=elem, nsamples=nsamples, nsigmas=nsigmas,
            nblocks=nblocks, scalefactor=scalefactor, a_crit=a_crit,
            maxiter=maxiter, plot_output=plot_output, xind=x)
=======
        res = iterative_mc_search(
            elem=elem, 
            nsamples_search=nsamples_search, 
            nexps=nexps,
            nsamples_exp=nsamples_exp,
            nsigmas=nsigmas,
            nblocks=nblocks, 
            scalefactor=scalefactor, 
            a_crit=a_crit,
            maxiter=maxiter, 
            draw_output=draw_output, 
            xind=x)
>>>>>>> b6578ecb

        res_list.append(res)

    mc_output = np.array([np.array(res_list), nsigmas], dtype=object)

    file_path = (_output_data_path + "/mc_output_" + elem.id + "_"
        + str(nsigmas) + "sigmas_" + str(nsamples) + "_samples.pdf")
    np.save(file_path, mc_output)

    return mc_output


# DETERMINANT METHODS

def sample_alphaNP_det(
    elem, dim, nsamples, mphivar=False, gkp=True, outputdataname="alphaNP_det"
):
    """
    Get a set of nsamples samples of alphaNP by varying the masses and isotope
    shifts according to the means and standard deviations given in the input
    files:

       m  ~ N(<m>,  sig[m])
       m' ~ N(<m'>, sig[m'])
       v  ~ N(<v>,  sig[v])

    For each of these samples and for all possible combinations of the data,
    compute alphaNP using the Generalised King Plot formula with

        (nisotopepairs, ntransitions) = (dim, dim-1).

    """
    print()
    print(
        """Using the %s-dimensional %sGeneralised King Plot to compute
    alphaNP for %s samples. mphi is %svaried."""
        % (dim, "" if gkp else "No-Mass ", nsamples, ("" if mphivar else "not "))
    )

    if gkp:
        method_tag = "GKP"
    else:
        method_tag = "NMGKP"

    file_path = (_output_data_path + "/" + outputdataname + "_" + elem.id + "_"
        + str(dim) + "-dim_" + method_tag + "_" + str(nsamples) + "_samples.pdf")

    if os.path.exists(file_path) and elem.id != "Ca_testdata":
        print()
        print("Loading alphaNP and sigalphaNP values from {}".format(file_path))
        print()

        # preallocate
        if gkp:
            vals = np.zeros(
                (len(elem.mphis), 2 * int(binom(elem.ntransitions, dim - 1)))
            )

        else:
            vals = np.zeros((len(elem.mphis), 2 * int(binom(elem.ntransitions, dim))))

        vals = np.loadtxt(file_path, delimiter=",")  # [x][2*perm]
        alphaNPs = vals[:, : int((vals.shape[1]) / 2)]
        sigalphaNPs = vals[:, int((vals.shape[1]) / 2):]

    else:
        print()
        print("""Initialising alphaNP""")
        print()
        elemparamsamples = get_paramsamples(
            elem.means_input_params, elem.stdevs_input_params, nsamples
        )

        voldatsamples = []
        vol1samples = []

        # nutilsamples = []   # add mass-normalised isotope shifts for cross-check

        for s in range(nsamples):
            # print_progress(s, nsamples)
            elem._update_elem_params(elemparamsamples[s])

            if gkp:
                alphaNPparts = elem.alphaNP_GKP_part(dim)
            else:
                alphaNPparts = elem.alphaNP_NMGKP_part(dim)  # this is new

            voldatsamples.append(alphaNPparts[0])
            vol1samples.append(alphaNPparts[1])
            if s == 0:
                xindlist = alphaNPparts[2]
            else:
                assert xindlist == alphaNPparts[2], (xindlist, alphaNPparts[2])

        # voldatsamples has the form [sample][alphaNP-permutation]
        # vol1samples has the form [sample][alphaNP-permutation][eps-term]

        # for each term, average over all samples.

        meanvoldat = np.average(np.array(voldatsamples), axis=0)  # [permutation]
        sigvoldat = np.std(np.array(voldatsamples), axis=0)

        meanvol1 = np.average(np.array(vol1samples), axis=0)  # [perm][eps-term]
        sigvol1 = np.std(np.array(vol1samples), axis=0)

        print()
        print("""Computing alphaNP""")
        print()
        if mphivar:
            Nx = len(elem.Xcoeff_data)
        else:
            Nx = 1

        # mphi_list = []
        alphaNPs = []  # alphaNP list for best alphaNP and all
        sigalphaNPs = []

        for x in range(Nx):
            if mphivar:
                elem._update_Xcoeffs(x)
                # mphi_list.append(elem.mphi)
                # print_progress(nsamples * x, nsamples * Nx)

            """ p: alphaNP-permutation index and xpinds: X-indices for sample p"""
            alphaNP_p_list = []
            sig_alphaNP_p_list = []
            for p, xpinds in enumerate(xindlist):
                meanvol1_p = np.array([elem.Xvec[xp] for xp in xpinds]) @ (meanvol1[p])
                sigvol1_p_sq = np.array([elem.Xvec[xp] ** 2 for xp in xpinds]) @ (
                    sigvol1[p] ** 2
                )

                alphaNP_p_list.append(meanvoldat[p] / meanvol1_p)
                sig_alphaNP_p_list.append(
                    (sigvoldat[p] / meanvol1_p) ** 2
                    + (meanvoldat[p] / meanvol1_p**2) ** 2 * sigvol1_p_sq
                )
            alphaNPs.append(alphaNP_p_list)
            sigalphaNPs.append(sig_alphaNP_p_list)

        alphaNPs = np.math.factorial(dim - 2) * np.array(alphaNPs)
        sigalphaNPs = np.math.factorial(dim - 2) * np.array(sigalphaNPs)

        np.savetxt(file_path, np.c_[alphaNPs, sigalphaNPs], delimiter=",")

    return alphaNPs, sigalphaNPs


def get_all_alphaNP_bounds(alphaNPs, sigalphaNPs, nsigmas=2):
    """
    Determine all bounds on alphaNP at the desired confidence level.

    """
    alphaNPs = np.array(alphaNPs)  # [x][perm]
    sigalphaNPs = np.array(sigalphaNPs)  # [x][perm]

    # minimal positive alphaNP
    ###############################
    # Note: For NP we only want an exclusion bound, hence we do not consider the
    # case of both upper and lower limits being positive / negative.

    alphaNP_UB = alphaNPs + nsigmas * sigalphaNPs
    alphaNP_LB = alphaNPs - nsigmas * sigalphaNPs

    positive_alphaNP_bounds = np.where(alphaNP_UB > 0, alphaNP_UB, np.nan)
    negative_alphaNP_bounds = np.where(alphaNP_LB < 0, alphaNP_LB, np.nan)

    return positive_alphaNP_bounds, negative_alphaNP_bounds


def get_minpos_maxneg_alphaNP_bounds(alphaNPs, sigalphaNPs, nsigmas=2):
    """
    Determine smallest positive and largest negative values for the bound on
    alphaNP at the desired confidence level.

    """
    alphaNP_UBs, alphaNP_LBs = get_all_alphaNP_bounds(
        alphaNPs, sigalphaNPs, nsigmas=nsigmas
    )

    minpos = np.nanmin(alphaNP_UBs, axis=1)
    maxneg = np.nanmax(alphaNP_LBs, axis=1)

    return minpos, maxneg<|MERGE_RESOLUTION|>--- conflicted
+++ resolved
@@ -256,11 +256,6 @@
     Compute sig_alphaNP for next iteration.
 
     """
-<<<<<<< HEAD
-    # print("scalefactor", scalefactor)
-
-=======
->>>>>>> b6578ecb
     nsamples = len(alphalist)
     smalll = np.argsort(llist)
 
@@ -468,12 +463,6 @@
         return np.array([0, 0])
 
 
-<<<<<<< HEAD
-def iterative_mc_search(elem, nsamples,
-    nsigmas: int = 2, nblocks: int = 10, sigalphainit=1e-7,
-        scalefactor: float = 3e-1, maxiter: int = 3,
-        a_crit: int = 150, plot_output: bool = False, xind=0):
-=======
 def iterative_mc_search(
         elem, 
         nsamples_search: int = 200,
@@ -485,9 +474,8 @@
         scalefactor: float = 3e-1, 
         maxiter: int = 3,
         a_crit: int = 150, 
-        draw_output: bool = False, 
+        plot_output: bool = False, 
         xind=0):
->>>>>>> b6578ecb
     """
     Perform iterative search for best alphaNP value and the standard deviation.
 
@@ -517,33 +505,17 @@
 
     from kifit.plotfit import plot_mc_output, plot_final_mc_output
 
-<<<<<<< HEAD
     optparams_blocks = []
     alphas_blocks = []
     lls_blocks = []
     bestalphas_blocks = []
 
     for i in range(maxiter):
-        # print()
-        # print("i0", i)
-        # print()
-=======
-    optparams_exps = []
-    alphas_exps = []
-    lls_exps = []
-    bestalphas_exps = []
-    
->>>>>>> b6578ecb
-
-    for i in range(maxiter):
-        print(f"Iterative searching step {i+1}")
+        print(f"Iterative search step {i+1}")
         if i == 0:
-<<<<<<< HEAD
-            # print()
-            # print("stage 0: i", i)
-            # print()
-=======
->>>>>>> b6578ecb
+            print()
+            print("stage 0: i", i)
+            print()
             # 0: start with random search
             elem.set_alphaNP_init(0., sigalphainit)
 
@@ -560,22 +532,12 @@
 
             if plot_output:
                 delchisqlist, newpopt = get_delchisq(lls, popt=popt)
-<<<<<<< HEAD
 
                 plot_mc_output(alphas, delchisqlist, newpopt, plotname=f"{i}")
 
         else:
             if (i < maxiter - 1) and (std_new_alpha < sig_new_alpha / 5):
-                # print()
-                # print("stage1: i", i)
-                # print()
-=======
-                draw_mc_output(alphas, delchisqlist, newpopt, plotname=f"{i}")
-
-        else:
-            if (i < maxiter - 1) and (std_new_alpha < sig_new_alpha / 5):
-
->>>>>>> b6578ecb
+
                 # 1-> -1: switch to grid search
                 alphasamples = generate_alphaNP_sample(elem, nsamples_search,
                     search_mode="grid")
@@ -595,19 +557,11 @@
             else:
                 # -1: final round: perform parabolic fits and use blocking method to
                 # determine best alphaNP and confidence intervals
-<<<<<<< HEAD
-                # print()
-                # print("final round")
-                # print(i)
-                # print()
-                allalphasamples = generate_alphaNP_sample(elem, nsamples * nblocks,
-=======
 
                 # generating a big number of data
                 # we will perform nexps experiments, each of them 
                 # considering nsamples_exp data
                 allalphasamples = generate_alphaNP_sample(elem, nexps * nsamples_exp,
->>>>>>> b6578ecb
                     search_mode="grid")
                 
                 # shuffling the sample 
@@ -621,42 +575,22 @@
                     # compute alphas and LLs for this experiment
                     alphas, lls = compute_ll(elem, alphasamples)
 
-<<<<<<< HEAD
-                    # print("type alphas", type(alphas))  # numpy array
-                    alphas_blocks.append(alphas)
-                    bestalphas_blocks.append(alphas[np.argmin(lls)])
-                    lls_blocks.append(lls)
-=======
                     # save all alphas, lls and best alpha of the sample 
                     # TODO: I think this is not necessary. We only need to save 
                     #       the extremes of the interval
                     alphas_exps.append(alphas)
                     bestalphas_exps.append(alphas[np.argmin(lls)])
                     lls_exps.append(lls)
->>>>>>> b6578ecb
-
-                    # perform parabolic fit of the experiment data
+
                     popt = parabolic_fit(elem, alphas, lls,
-<<<<<<< HEAD
                         plotfit=plot_output, plotname=f"{i}_block_{block}")
                     optparams_blocks.append(popt)
-=======
-                        plotfit=False, plotname=f"{i}_exp_{exp}")
-                    # save parabola parameters
-                    # TODO: necessary?
-                    optparams_exps.append(popt)
->>>>>>> b6578ecb
 
                     if plot_output:
                         delchisqlist, newpopt = get_delchisq(lls,
                             popt=popt)
-<<<<<<< HEAD
                         plot_mc_output(alphas, delchisqlist, newpopt,
                             plotname=f"{i}_block_{block}")
-=======
-                        draw_mc_output(alphas, delchisqlist, newpopt,
-                            plotname=f"{i}_exp_{exp}")
->>>>>>> b6578ecb
                 break
 
     minll = np.min(lls_exps)
@@ -682,27 +616,14 @@
 
     elem.set_alphaNP_init(best_alpha_parabola, sig_alpha_parabola)
 
-<<<<<<< HEAD
     if plot_output:
-        plot_final_mc_output(elem, alphas_blocks, delchisqs_blocks,
-            delchisq_optparams_blocks, delchisqcrit,
+        plot_final_mc_output(elem, alphas_exps, delchisqs_exps,
+            delchisq_optparams_exps, delchisqcrit,
             bestalphaparabola=best_alpha_parabola,
             sigbestalphaparabola=sig_alpha_parabola,
             bestalphapt=best_alpha_pts, sigbestalphapt=sig_alpha_pts,
             lb=LB, siglb=sig_LB, ub=UB, sigub=sig_UB,
             nsigmas=nsigmas, xind=xind)
-=======
-    if draw_output:
-        draw_final_mc_output(alphas_exps, delchisqs_exps,
-            delchisq_optparams_exps, delchisqcrit,
-            bestalphaparabola=best_alpha_parabola,
-            sigbestalphaparabola=sig_alpha_parabola,
-            bestalphapt=best_alpha_pts, sigbestalphapt=sig_alpha_pts,
-            lb=LB, siglb=sig_LB, ub=UB, sigub=sig_UB, nsigmas=nsigmas,
-            plotname=str(nsamples_search) + "_" + elem.id + "_x" + str(xind) + ".pdf",
-            plotitle=(
-                elem.id + ", " + str(nsamples_search) + " samples, x=" + str(xind)))
->>>>>>> b6578ecb
 
     return np.array([
         np.array(alphas_blocks), np.array(delchisqs_blocks),
@@ -713,14 +634,6 @@
         xind], dtype=object)  # * elem.dnorm
 
 
-<<<<<<< HEAD
-def sample_alphaNP_fit(elem, nsamples, nsigmas: int = 2,
-    nblocks: int = 10, scalefactor: float = 3e-1, maxiter: int = 3,
-    a_crit: int = 150,
-        plot_output: bool = False, mphivar: bool = False, x0: int = 0):
-    """
-    Get a set of nsamples samples of elem by varying the masses and isotope
-=======
 def sample_alphaNP_fit(
         elem, 
         nsamples_search, 
@@ -731,12 +644,11 @@
         scalefactor: float = 3e-1, 
         maxiter: int = 3,
         a_crit: int = 150,
-        draw_output: bool = False, 
+        plot_output: bool = False, 
         mphivar: bool = False, 
         x0: int = 0):
     """
     Get a set of nsamples_search samples of elem by varying the masses and isotope
->>>>>>> b6578ecb
     shifts according to the means and standard deviations given in the input
     files, as well as alphaNP.
 
@@ -760,11 +672,6 @@
     for x in x_range:
         elem._update_Xcoeffs(x)
 
-<<<<<<< HEAD
-        res = iterative_mc_search(elem=elem, nsamples=nsamples, nsigmas=nsigmas,
-            nblocks=nblocks, scalefactor=scalefactor, a_crit=a_crit,
-            maxiter=maxiter, plot_output=plot_output, xind=x)
-=======
         res = iterative_mc_search(
             elem=elem, 
             nsamples_search=nsamples_search, 
@@ -775,9 +682,8 @@
             scalefactor=scalefactor, 
             a_crit=a_crit,
             maxiter=maxiter, 
-            draw_output=draw_output, 
+            plot_output=draw_output, 
             xind=x)
->>>>>>> b6578ecb
 
         res_list.append(res)
 
