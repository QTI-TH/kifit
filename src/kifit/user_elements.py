<<<<<<< HEAD
user_elems = ["Ca_testdata", "Ca", "Yb", "Ca_WT_Aarhus_PTB_2021"]
=======
user_elems = [
    "Ca_testdata", "Camin", "Canorm", "Ca",
    "Ca_WT_Aarhus_2020", "Ca_WT_Aarhus_2024",
    "Ca_WT_Aarhus_PTB_2021", "Ca_WT_Aarhus_PTB_2024",
    "Yb",
    "Yb_Kyoto_MIT_GSI_2022", "Yb_Kyoto_MIT_GSI_PTB_2023", "Yb_PTB_2023"]
>>>>>>> ab1d6825
<|MERGE_RESOLUTION|>--- conflicted
+++ resolved
@@ -1,10 +1,14 @@
-<<<<<<< HEAD
-user_elems = ["Ca_testdata", "Ca", "Yb", "Ca_WT_Aarhus_PTB_2021"]
-=======
 user_elems = [
-    "Ca_testdata", "Camin", "Canorm", "Ca",
-    "Ca_WT_Aarhus_2020", "Ca_WT_Aarhus_2024",
-    "Ca_WT_Aarhus_PTB_2021", "Ca_WT_Aarhus_PTB_2024",
+    "Ca_testdata",
+    "Camin",
+    "Canorm",
+    "Ca",
+    "Ca_WT_Aarhus_2020",
+    "Ca_WT_Aarhus_2024",
+    "Ca_WT_Aarhus_PTB_2021",
+    "Ca_WT_Aarhus_PTB_2024",
     "Yb",
-    "Yb_Kyoto_MIT_GSI_2022", "Yb_Kyoto_MIT_GSI_PTB_2023", "Yb_PTB_2023"]
->>>>>>> ab1d6825
+    "Yb_Kyoto_MIT_GSI_2022",
+    "Yb_Kyoto_MIT_GSI_PTB_2023",
+    "Yb_PTB_2023",
+]