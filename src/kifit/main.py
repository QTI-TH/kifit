from kifit.loadelems import Elem
from kifit.performfit import sample_alphaNP_fit
from kifit.plotfit import plot_linfit, plot_alphaNP_ll, plot_mphi_alphaNP

ca = Elem.get('Camin')
print(ca.get_dimensions)

plot_linfit(ca, resmagnifac=1)

num_samples = 500
max_iter = 10
n_blocks = 100

gkp_dims = [3]
nmgkp_dims = []

#
# # FIT
# # Varying alphaNP only
# # ca.set_alphaNP_init(0, sigalpha=1e-8)
# alphalist, llist = sample_alphaNP_fit_fixed_elemparams(ca, num_samples, mphivar=True)
#
# plot_alphaNP_ll(ca, alphalist, llist,
#     plotname=("alphaNPvar_" + str(num_samples)),
#     xlims=[-1e-7, 1e-7])
#
# plot_mphi_alphaNP(ca, alphalist, llist, gkp_dims, nmgkp_dims, num_samples)
#
# # Varying elem data and alphaNP
# # ca.set_alphaNP_init(min(ca.alphaNP_GKP(3), key=abs), 1e-5)
# alphalist, llist = sample_alphaNP_fit_fixed_elemparams(
#     ca, num_samples, mphivar=True)
#
# plot_alphaNP_ll(ca, alphalist, llist, plotname="fixed_elemparams")
#
# plot_mphi_alphaNP(ca, alphalist, llist, gkp_dims, nmgkp_dims, num_samples,
#     plotname="fixed_elemparams",
#     showalldetbounds=True, showallowedfitpts=True)

<<<<<<< HEAD
mc_output = sample_alphaNP_fit(
    ca, nsamples=num_samples, nblocks=n_blocks, maxiter=max_iter, mphivar=True,
    plot_output=False)

plot_alphaNP_ll(ca, mc_output, xind=0)
=======
(best_alpha_parabola_list, sig_best_alpha_parabola_list,
    best_alpha_pt_list, sig_best_alpha_pt_list,
    lb_list, sig_lb_list, ub_list, sig_ub_list) = sample_alphaNP_fit(
        ca, 
        nsamples_search=num_samples, 
        nexps=1000,
        nsamples_exp=200,
        nblocks=n_blocks, 
        maxiter=max_iter,
        mphivar=False, 
        draw_output=False)

# print("best_alpha_parabola_list", best_alpha_parabola_list)
# print("sig_best_alpha_parabola_list", sig_best_alpha_parabola_list)
>>>>>>> b6578ecb

plot_mphi_alphaNP(ca, mc_output, gkp_dims, nmgkp_dims, num_samples,
    showalldetbounds=True, showallowedfitpts=True)<|MERGE_RESOLUTION|>--- conflicted
+++ resolved
@@ -37,28 +37,11 @@
 #     plotname="fixed_elemparams",
 #     showalldetbounds=True, showallowedfitpts=True)
 
-<<<<<<< HEAD
 mc_output = sample_alphaNP_fit(
     ca, nsamples=num_samples, nblocks=n_blocks, maxiter=max_iter, mphivar=True,
     plot_output=False)
 
 plot_alphaNP_ll(ca, mc_output, xind=0)
-=======
-(best_alpha_parabola_list, sig_best_alpha_parabola_list,
-    best_alpha_pt_list, sig_best_alpha_pt_list,
-    lb_list, sig_lb_list, ub_list, sig_ub_list) = sample_alphaNP_fit(
-        ca, 
-        nsamples_search=num_samples, 
-        nexps=1000,
-        nsamples_exp=200,
-        nblocks=n_blocks, 
-        maxiter=max_iter,
-        mphivar=False, 
-        draw_output=False)
-
-# print("best_alpha_parabola_list", best_alpha_parabola_list)
-# print("sig_best_alpha_parabola_list", sig_best_alpha_parabola_list)
->>>>>>> b6578ecb
 
 plot_mphi_alphaNP(ca, mc_output, gkp_dims, nmgkp_dims, num_samples,
     showalldetbounds=True, showallowedfitpts=True)