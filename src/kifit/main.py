from kifit.loadelems import Elem
from kifit.performfit import sample_alphaNP_fit
from kifit.plotfit import plot_linfit, plot_alphaNP_ll, plot_mphi_alphaNP

ca = Elem.get('Camin')
print(ca.get_dimensions)

plot_linfit(ca, resmagnifac=1)

<<<<<<< HEAD
# num_samples_det = 100
num_samples_search = 100
num_samples_experiment = 200
num_experiments = 20
num_blocks = 5
sig_new_alpha_fraction = 0.25
=======
num_samples_det = 100
num_samples_search = 50
num_samples_experiment = 100
num_experiments = 100
num_blocks = 10
>>>>>>> 3a3213bd

max_iter = 100

gkp_dims = []
nmgkp_dims = []

mc_output = sample_alphaNP_fit(
    ca,
    nsamples_search=num_samples_search,
    nexps=num_experiments, 
    nsamples_exp=num_samples_experiment,
    nblocks=num_blocks, 
    maxiter=max_iter,
    mphivar=True, 
    plot_output=False,
    sig_new_alpha_fraction=sig_new_alpha_fraction,
)

plot_alphaNP_ll(ca, mc_output, xind=0)

plot_mphi_alphaNP(ca, mc_output, gkp_dims, nmgkp_dims, num_samples_det,
    showalldetbounds=True, showallowedfitpts=True)<|MERGE_RESOLUTION|>--- conflicted
+++ resolved
@@ -7,20 +7,13 @@
 
 plot_linfit(ca, resmagnifac=1)
 
-<<<<<<< HEAD
 # num_samples_det = 100
+num_samples_det = 100
 num_samples_search = 100
 num_samples_experiment = 200
 num_experiments = 20
 num_blocks = 5
 sig_new_alpha_fraction = 0.25
-=======
-num_samples_det = 100
-num_samples_search = 50
-num_samples_experiment = 100
-num_experiments = 100
-num_blocks = 10
->>>>>>> 3a3213bd
 
 max_iter = 100
 
