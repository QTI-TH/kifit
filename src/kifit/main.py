--- conflicted
+++ resolved
@@ -10,10 +10,6 @@
 print(ca.sig_m_a_in / ca.m_a_in)
 print(ca.sig_m_ap_in / ca.m_ap_in)
 
-<<<<<<< HEAD
-
-=======
->>>>>>> 53eca675
 plot_linfit(ca, resmagnifac=1)
 
 num_samples_det = 100
@@ -28,7 +24,6 @@
 max_iter = 4
 scalefactor = 0.3
 # sig_new_alpha_fraction = 0.12
-
 
 gkp_dims = []
 nmgkp_dims = []
