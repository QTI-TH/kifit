import argparse

import datetime
from kifit.loadelems import Elem
<<<<<<< HEAD
from kifit.performfit import sample_alphaNP_fit
from kifit.plotfit import plot_linfit, plot_alphaNP_ll, plot_mphi_alphaNP

ca = Elem.get('Ybmin5')
# print(ca.get_dimensions)
# print()
# print("relative uncertainties")
# print(ca.sig_nu / ca.nu)
# print(ca.sig_m_a_in / ca.m_a_in)
# print(ca.sig_m_ap_in / ca.m_ap_in)

# plot_linfit(ca, resmagnifac=1)

num_samples_det = 100
num_elemsamples_search = 100  # 200
num_alphasamples_search = 100
num_elemsamples_experiment = 100
num_alphasamples_experiment = 100
num_experiments = 5
num_blocks = 1

# search hyper-parameters
max_iter = 20
scalefactor = 0.3
# sig_new_alpha_fraction = 0.12


gkp_dims = [3]
nmgkp_dims = [3]

mc_output = sample_alphaNP_fit(
    ca,
    nelemsamples_search=num_elemsamples_search,
    nalphasamples_search=num_alphasamples_search,
    nexps=num_experiments,
    nelemsamples_exp=num_elemsamples_experiment,
    nalphasamples_exp=num_alphasamples_experiment,
    nblocks=num_blocks,
    maxiter=max_iter,
    mphivar=False,
    plot_output=True,
    scalefactor=scalefactor,
    sigalphainit=3e-7,
    # sig_new_alpha_fraction=sig_new_alpha_fraction,
    x0=0,
)

# plot_alphaNP_ll(ca, mc_output, xind=0, ylims=[-1e7, 2e8])

# plot_mphi_alphaNP(ca, mc_output, gkp_dims, nmgkp_dims, num_samples_det,
#     showalldetbounds=True, showallowedfitpts=True)
=======
from kifit.performfit import sample_alphaNP_fit, generate_path
from kifit.plotfit import plot_linfit, plot_alphaNP_ll # , plot_mphi_alphaNP

# Define a custom argument type for a list of strings
def list_of_strings(arg):
    return arg.split(',')


def main(args):
    """Determine alphaNP bounds given elements data."""
    # define output folder's name

    if args.mphivar == "true":
        mphivar = True
    else:
        mphivar = False

    element_collection = []
    for elem in args.elements_list:
        element_collection.append(Elem.get(str(elem)))

    output_filename = (
        f"{args.outputfile_name}_{args.optimization_method}"
    )
    
    mc_output = sample_alphaNP_fit(
        element_collection,
        output_filename=output_filename,
        nsearches=args.num_searches,
        nelemsamples_search=args.num_elemsamples_search,
        nexps=args.num_experiments,
        nelemsamples_exp=args.num_elemsamples_exp,
        nalphasamples_exp=args.num_alphasamples_exp,
        block_size=args.block_size,
        maxiter=args.maxiter,
        mphivar=mphivar,
        plot_output=True,
        opt_method=args.optimization_method,
        min_percentile=args.min_percentile,
        x0=args.x0,
    )



if __name__ == "__main__":
    parser = argparse.ArgumentParser(description="Boosting VQE with DBI.")
    parser.add_argument(
        "--elements_list", 
        type=list_of_strings, 
        help="List of strings corresponding to names of data folders",
    )
    parser.add_argument(
        "--outputfile_name", 
        default="PippoCamino",
        type=str, 
        help="Name of the output folder",
    )
    parser.add_argument(
        "--optimization_method", 
        default="Powell", 
        type=str, 
        help="Optimization method used to find the best experiment window",
    )
    parser.add_argument(
        "--maxiter", 
        default=1000, 
        type=int, 
        help="Max number of iterations for optimization early stopping",
    )
    parser.add_argument(
        "--num_searches", 
        default=10, 
        type=int, 
        help="# searches (optimizations) run to find the optimal working window",
    )
    parser.add_argument(
        "--num_elemsamples_search",
        default=100, 
        type=int, 
        help="# generated elements during each search step",
    )
    parser.add_argument(
        "--num_experiments", 
        default=10, 
        type=int, 
        help="# experiments after the optimal working window has been found",
    )
    parser.add_argument(
        "--num_elemsamples_exp",
        default=100, 
        type=int, 
        help="# generated elements during each final experiment",
    )
    parser.add_argument(
        "--num_alphasamples_exp",
        default=100, 
        type=int, 
        help="# generated alpha NP during each final experiment",
    )
    parser.add_argument(
        "--block_size",
        default=10, 
        type=int, 
        help="Size of the blocks used to perform the blocking method, which returns the bounds estimation",
    )
    parser.add_argument(
        "--num_samples_det",
        default=100, 
        type=int, 
        help="# generated samples executing determinant method",
    )
    parser.add_argument(
        "--min_percentile",
        default=1, 
        type=float, 
        help="Min percentile value used to compute a robust estimation of min(logL)",
    )
    parser.add_argument(
        "--x0",
        default=0, 
        type=int, 
        help="Target mphi index",
    )
    parser.add_argument(
        "--mphivar",
        default="false", 
        type=str, 
        help="If true, a loop is performed over all the mphi values in the datafile",
    )
    args = parser.parse_args()
    main(args)
>>>>>>> 9844c3d4
<|MERGE_RESOLUTION|>--- conflicted
+++ resolved
@@ -2,59 +2,6 @@
 
 import datetime
 from kifit.loadelems import Elem
-<<<<<<< HEAD
-from kifit.performfit import sample_alphaNP_fit
-from kifit.plotfit import plot_linfit, plot_alphaNP_ll, plot_mphi_alphaNP
-
-ca = Elem.get('Ybmin5')
-# print(ca.get_dimensions)
-# print()
-# print("relative uncertainties")
-# print(ca.sig_nu / ca.nu)
-# print(ca.sig_m_a_in / ca.m_a_in)
-# print(ca.sig_m_ap_in / ca.m_ap_in)
-
-# plot_linfit(ca, resmagnifac=1)
-
-num_samples_det = 100
-num_elemsamples_search = 100  # 200
-num_alphasamples_search = 100
-num_elemsamples_experiment = 100
-num_alphasamples_experiment = 100
-num_experiments = 5
-num_blocks = 1
-
-# search hyper-parameters
-max_iter = 20
-scalefactor = 0.3
-# sig_new_alpha_fraction = 0.12
-
-
-gkp_dims = [3]
-nmgkp_dims = [3]
-
-mc_output = sample_alphaNP_fit(
-    ca,
-    nelemsamples_search=num_elemsamples_search,
-    nalphasamples_search=num_alphasamples_search,
-    nexps=num_experiments,
-    nelemsamples_exp=num_elemsamples_experiment,
-    nalphasamples_exp=num_alphasamples_experiment,
-    nblocks=num_blocks,
-    maxiter=max_iter,
-    mphivar=False,
-    plot_output=True,
-    scalefactor=scalefactor,
-    sigalphainit=3e-7,
-    # sig_new_alpha_fraction=sig_new_alpha_fraction,
-    x0=0,
-)
-
-# plot_alphaNP_ll(ca, mc_output, xind=0, ylims=[-1e7, 2e8])
-
-# plot_mphi_alphaNP(ca, mc_output, gkp_dims, nmgkp_dims, num_samples_det,
-#     showalldetbounds=True, showallowedfitpts=True)
-=======
 from kifit.performfit import sample_alphaNP_fit, generate_path
 from kifit.plotfit import plot_linfit, plot_alphaNP_ll # , plot_mphi_alphaNP
 
@@ -185,5 +132,4 @@
         help="If true, a loop is performed over all the mphi values in the datafile",
     )
     args = parser.parse_args()
-    main(args)
->>>>>>> 9844c3d4
+    main(args)