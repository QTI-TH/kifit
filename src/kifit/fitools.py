import logging
from typing import List

import numpy as np

from scipy.linalg import cho_factor, cho_solve
from scipy.odr import ODR, Model, RealData
from scipy.stats import chi2, linregress, multivariate_normal

from scipy.optimize import (
    minimize,
    dual_annealing,
    differential_evolution,
)


# keys for saving / reading data
##############################################################################

fit_keys = [
    "alpha_search",
    "sig_alpha_search",
    "alphas_exp",
    "delchisqs_exp",
    "best_alpha",
    "sig_best_alpha",
    "LB", "sig_LB",
    "UB", "sig_UB",
    "nsigmas",
    "x_ind"
]


# linear King fit
##############################################################################

def linfit(p, x):
    return p[0] * x + p[1]


def get_odr_residuals(p, x, y, sx, sy):

    v = 1 / np.sqrt(1 + p[0] ** 2) * np.array([-p[0], 1])
    z = np.array([x, y]).T
    sz = np.array([np.diag([sx[i] ** 2, sy[i] ** 2]) for i in range(len(x))])

    residuals = np.array([v @ z[i] - p[1] * v[1] for i in range(len(x))])
    sigresiduals = np.sqrt(np.array([v @ sz[i] @ v for i in range(len(x))]))

    return residuals, sigresiduals


def perform_linreg(isotopeshiftdata, reference_transition_index: int = 0):
    """
    Perform linear regression.

    Args:
        isotopeshiftdata (normalised. rows=isotope pairs, columns=trans.)
        reference_transition_index (int, default: first transition)

    Returns:
        betas:       fit parameters (p in linfit)
        sig_betas:   uncertainties on betas
        kperp1s:     Kperp_i1, i=2,...,m (assuming ref. transition index = 0)
        ph1s:        phi_i1, i=2,...,m (assuming ref. transition index = 0)
        sig_kperp1s: uncertainties on kperp1s
        sig_ph1s:    uncertainties on ph1s

    """

    x = isotopeshiftdata.T[reference_transition_index]
    y = np.delete(isotopeshiftdata, reference_transition_index, axis=1)

    betas = []
    sig_betas = []

    for i in range(y.shape[1]):
        res = linregress(x, y.T[i])
        betas.append([res.slope, res.intercept])
        sig_betas.append([res.stderr, res.intercept_stderr])

    betas = np.array(betas)
    sig_betas = np.array(sig_betas)

    ph1s = np.arctan(betas.T[0])
    sig_ph1s = np.array(
        [sig_betas[j, 0] / (1 + betas[j, 0]) for j in range(len(betas))]
    )

    kperp1s = betas.T[1] * np.cos(ph1s)
    sig_kperp1s = np.sqrt(
        (sig_betas.T[1] * np.cos(ph1s)) ** 2
        + (betas.T[1] * sig_ph1s * np.sin(ph1s)) ** 2
    )

    return (betas, sig_betas, kperp1s, ph1s, sig_kperp1s, sig_ph1s)


def perform_odr(isotopeshiftdata, sigisotopeshiftdata,
        reference_transition_index: int = 0):
    """
    Perform separate orthogonal distance regression for each transition pair.

    Args:
        isotopeshiftdata (normalised. rows=isotope pairs, columns=trans.)
        reference_transition_index (int, default: first transition)

    Returns:
        betas:       fit parameters (p in linfit)
        sig_betas:   uncertainties on betas
        kperp1s:     Kperp_i1, i=2,...,m (assuming ref. transition index = 0)
        ph1s:        phi_i1, i=2,...,m (assuming ref. transition index = 0)
        sig_kperp1s: uncertainties on kperp1s
        sig_ph1s:    uncertainties on ph1s

    """
    lin_model = Model(linfit)

    x = isotopeshiftdata.T[reference_transition_index]
    y = np.delete(isotopeshiftdata, reference_transition_index, axis=1)

    sigx = sigisotopeshiftdata.T[reference_transition_index]
    sigy = np.delete(sigisotopeshiftdata, reference_transition_index, axis=1)

    betas = []
    sig_betas = []

    for i in range(y.shape[1]):
        data = RealData(x, y.T[i], sx=sigx, sy=sigy.T[i])
        beta_init = np.polyfit(x, y.T[i], 1)
        odr = ODR(data, lin_model, beta0=beta_init)
        out = odr.run()
        betas.append(out.beta)
        sig_betas.append(out.sd_beta)

    betas = np.array(betas)
    sig_betas = np.array(sig_betas)

    ph1s = np.arctan(betas.T[0])
    sig_ph1s = np.arctan(sig_betas.T[0])

    kperp1s = betas.T[1] * np.cos(ph1s)
    sig_kperp1s = np.sqrt(
        (sig_betas.T[1] * np.cos(ph1s)) ** 2
        + (betas.T[1] * sig_ph1s * np.sin(ph1s)) ** 2
    )

    return (betas, sig_betas, kperp1s, ph1s, sig_kperp1s, sig_ph1s)


# generate samples
##############################################################################

def generate_paramsamples(means, stdevs, nsamples):
    """
    Generate ``nsamples`` by sampling the multivariate normal distribution
    specified by by means and stdevs.

    """
    return multivariate_normal.rvs(means, np.diag(stdevs**2), size=nsamples)


def generate_elemsamples(elem, nsamples: int):
    """
    Generate ``nsamples`` of the input parameters associated to ``elem`` from
    the normal distributions defined by the means and standard deviations
    provided by the corresponding data files:


       m  ~ N(<m>,  sig[m])   for the nuclear masses
       v  ~ N(<v>,  sig[v])   for the transition frequencies

    """
    parameter_samples = generate_paramsamples(
        elem.means_input_params, elem.stdevs_input_params, nsamples
    )
    return parameter_samples


def generate_alphaNP_samples(elem, nsamples: int, search_mode: str = "random",
        lb: float = None, ub: float = None):
    """
    Generate ``nsamples`` of alphaNP according to the initial conditions set in
    the instance ``elem`` of the Elem class. alphaNP is either sampled from a
    normal distribution or from a grid, both of which are defined via the
    initial conditions on alphaNP.

    """
    if search_mode == "random":
        alphaNP_samples = np.random.normal(
            elem.alphaNP_init, elem.sig_alphaNP_init, nsamples
        )
    elif search_mode == "grid":
        if lb is None or ub is None:
            alphaNP_samples = np.linspace(
                elem.alphaNP_init - elem.sig_alphaNP_init,
                elem.alphaNP_init + elem.sig_alphaNP_init,
                nsamples,
            )
        else:
            alphaNP_samples = np.linspace(
                lb,
                ub,
                nsamples
            )

    return np.sort(alphaNP_samples)


# loglikelihoods & when to compute them
##############################################################################

# 2 different mehtods for the decomposition of the covariance matrix

def choLL(absd, covmat, lam=0):
    """
    For a given sample of absd, with the covariance matrix covmat, compute the
    negative log-likelihood using the Cholesky decomposition of covmat.

    """
    chol_covmat, lower = cho_factor(covmat + lam * np.eye(covmat.shape[0]), lower=True)

    absd_covinv_absd = absd.dot(cho_solve((chol_covmat, lower), absd))

    logdet = 2 * np.sum(np.log(np.diag(chol_covmat)))

    return 0.5 * (logdet + absd_covinv_absd)


def spectraLL(absd, covmat, lam=0):
    """
    For a given sample of absd, with the covariance matrix covmat, compute the
    negative log-likelihood using the spectral decomposition of covmat.
    """
    covmat += lam * np.eye(covmat.shape[0])
    eigenvalues, eigenvectors = np.linalg.eigh(covmat)

    inv_eigenvalues = 1.0 / eigenvalues
    covinv = eigenvectors @ np.diag(inv_eigenvalues) @ eigenvectors.T

    absd_covinv_absd = absd.dot(covinv).dot(absd)

    logdet = np.sum(np.log(eigenvalues))

    return 0.5 * (logdet + absd_covinv_absd)


# when to compute them

def get_llist_elemsamples(absdsamples, cov_decomp_method="cholesky"):
    """
    Since the loglikelihood is estimated numerically, it requires a list of
    samples of the input parameters.

    Args:
        absdsamples:      list of absd samples (assumed to have been computed
                          for a fixed value of alphaNP and varying input
                          parameters)
    cov_decomp_method:    string specifying method with which the covariance
                          matrix is decomposed

    Returns:
        llist (np.array): np.array of negative loglikelihoods.

    """
    # estimate covariance matrix using absdsamples, computed for fixed alpha value
    cov_absd = np.cov(np.array(absdsamples), rowvar=False)

    if cov_decomp_method == "cholesky":
        LL = choLL
    elif cov_decomp_method == "spectral":
        LL = spectraLL

    llist = []

    for absd in absdsamples:
        llist.append(LL(absd, cov_absd))

    return np.array(llist)


def logL_alphaNP(alphaNP, elem_collection, nelemsamples, min_percentile):
    """
    For elem_collection, compute negative loglikelihood for fixed alphaNP from
    ``nelemsamples`` samples of the input parameters associated to the elements
    of elem_collection.

    Args:
        alphaNP:          fixed alphaNP value
        elem_collection:  element collection of interest
        nelemsamples:     number of samples of the input parameters to be used
                          for estimation of loglikelihood.
        min_percentile:   percentile of samples to be used in comuptation of
                          minimum log-likelihood value min_ll
    Returns:
        min_ll:           log-likelihood value at min_percentile

    """

    for elem in elem_collection.elems:
        fitparams = elem.means_fit_params
        fitparams[-1] = alphaNP
        elem._update_fit_params(fitparams)

    loss = np.zeros(nelemsamples)

    for elem in elem_collection.elems:
        absdsamples = []
        elemsamples_elem = generate_elemsamples(elem, nelemsamples)

        for elemsamples in elemsamples_elem:
            generate_elemsamples(elem, nelemsamples)
            elem._update_elem_params(elemsamples)
            absdsamples.append(elem.absd)

        lls = get_llist_elemsamples(np.array(absdsamples),
            cov_decomp_method="cholesky")

        loss += lls

    return np.percentile(loss, min_percentile)  # np.mean(loss)


def compute_ll_experiments(
        elem_collection,
        alphasamples,
        nelemsamples,
        min_percentile,
        cov_decomp_method="cholesky"):

    """
    From ``nelemsamples`` samples of the input parameters associated to the
    elements of elem_collection, compute list of negative loglikelihoods for
    given experiment (list of alphaNP samples).

    Args:
        elem_collection:   collection of elements.
        alphasamples:      list of alphaNP values for which the loglikelihood is
                           to be computed.
        nelemsamples:      number of element samples
        cov_decomp_method: string specifying method with which the covariance
                           matrix entering the loglikelihood is decomposed.

    Returns:
        alphasamples (List[float]):   alphaNP samples
        lls (List[float]):            associated log likelihood values

    """

    lls = []

    # for each alpha in the list of generated alphas
    for alpha in alphasamples:
        # we collect a list of absd for each generated combination alpha-fitparams
        lls.append(logL_alphaNP(
            alphaNP=alpha,
            elem_collection=elem_collection,
            nelemsamples=nelemsamples,
            min_percentile=min_percentile)
        )

    return np.array(alphasamples), np.array(lls)


# compute delta chi^2 and its value corresponding to given number of sigmas

def get_delchisq(llist, minll=None):
    """
    Compute delta chi^2 from list of negative loglikelihoods, subtracting the
    minimum of the list.

    """
    if minll is None:
        minll = min(llist)

    if len(llist) > 0:
        delchisqlist = 2 * (llist - minll)

        return delchisqlist

    else:
        raise ValueError(f"llist {llist} passed to get_delchisq is not a list.")


def get_delchisq_crit(nsigmas=2, dof=1):
    """
    Get chi^2 level associated to nsigmas for ``dof`` degrees of freedom.

    """

    conf_level = chi2.cdf(nsigmas**2, 1)

    return chi2.ppf(conf_level, dof)


# determine bounds & their uncertainties
##############################################################################


def minimise_logL_alphaNP(
        elem_collection,
        nelemsamples,
        min_percentile,
        maxiter,
        opt_method,
        bounds=(-1e-5, 1e-5),
        tol=1e-12
    ):
    """
    Scipy minimisation of negative loglikelihood as a function of alphaNP.

    """

    if opt_method == "annealing":
        minlogL = dual_annealing(
            logL_alphaNP,
            bounds=[bounds],
            args=(elem_collection, nelemsamples, min_percentile),
            maxiter=maxiter,
        )

    elif opt_method == "differential_evolution":
        minlogL = differential_evolution(
            logL_alphaNP,
            bounds=[bounds],
            args=(elem_collection, nelemsamples, min_percentile),
            maxiter=maxiter,
        )

    else:
        minlogL = minimize(
            logL_alphaNP,
            x0=0,
            bounds=[bounds],
            args=(elem_collection, nelemsamples, min_percentile),
            method=opt_method, options={"maxiter": maxiter},
            tol=tol,
        )

    return minlogL


def blocking_bounds(
        messenger,
        lbs: List[float],
        ubs: List[float]):
    """
    Blocking method to compute the statistical uncertainty of the confidence
    intervals.

    Args:
        messenger:  specifies run configuration, in particular block_size (int,
                    number of points in each block)
        lbs (list): lower bounds determined by experiments.
        ubs (list): upper bounds determined by experiments.

    If the demanded block_size is larger than the number of surviving confidence
    intervals, the block_size is reduced to the number of surviving confidence
    intervals. In this case the uncertainties on the bounds cannot be computed.

    Returns:
        UB (float):       resulting upper bound
        LB (float):       resulting lower bound
        sig_UB (float):   uncertainty on UB
        sig_LB (float):   uncertainty on LB

    """

    if len(lbs) != len(ubs):
        raise ValueError("Lists of lower and upper bounds passed to the"
        "blocking method should be of equal length."
            f"len(lbs)={len(lbs)}, len(ubs)={len(ubs)}")

    block_size = messenger.params.block_size

    if block_size > len(lbs):
        block_size = len(lbs)
        logging.info(f"Reducing block size to {len(lbs)} since not enough samples "
            "have been generated. \n"
            "sig[LB] and sig[UB] cannot be computed in this case.")

    nblocks = int(len(lbs) / block_size)
    logging.info(f"nblocks {nblocks}")

    # parametric bootstrap
    lb_min, ub_max, lb_val, ub_val, sig_lb, sig_ub = [], [], [], [], [], []

    for b in range(nblocks):
        lb_block = lbs[b * block_size: (b + 1) * block_size]
        ub_block = ubs[b * block_size: (b + 1) * block_size]

        lb_min.append(np.min(lb_block))
        ub_max.append(np.max(ub_block))

        lb_val.append(np.mean(lb_min))
        ub_val.append(np.mean(ub_max))

        sig_lb.append(np.std(lb_min))
        sig_ub.append(np.std(ub_max))

    sig_LB = sig_lb[-1]
    sig_UB = sig_ub[-1]

    LB = lb_val[-1] - sig_LB
    UB = ub_val[-1] + sig_UB

    if messenger.params.verbose is True and block_size < len(lbs):

        from kifit.plot import blocking_plot

        blocking_plot(
            messenger,
            nblocks=nblocks,
            estimations=lb_val,
            uncertainties=sig_lb,
            label="Lower bound",
            plotname="blocking_lb"
        )
        blocking_plot(
            messenger,
            nblocks=nblocks,
            estimations=ub_val,
            uncertainties=sig_ub,
            label="Upper bound",
            plotname="blocking_ub"
        )
    return LB, UB, sig_LB, sig_UB


def get_bestalphaNP_and_bounds(
        messenger,
        bestalphaNPlist,
        confints):
    """
    Starting from the best alphaNP values determined by the experiments, apply
    the blocking method to compute the best alphaNP value, its uncertainty, as
    well as the nsigma - upper and lower bounds on alphaNP.

    Returns:
        best_alpha (float)
        sig_alpha (float)
        LB (float)
        sig_LB (float)
        UB (float)
        sig_UB (float)

    """
    confints = np.array(confints)

    best_alpha = np.median(bestalphaNPlist)
    sig_alpha = np.std(bestalphaNPlist)

    lowerbounds_exps = confints.T[0]
    lb_nans = np.argwhere(np.isnan(lowerbounds_exps))
    upperbounds_exps = confints.T[1]
    ub_nans = np.argwhere(np.isnan(upperbounds_exps))

    np.alltrue(lb_nans == ub_nans)

    lowerbounds_exps = lowerbounds_exps[~np.isnan(lowerbounds_exps)]
    upperbounds_exps = upperbounds_exps[~np.isnan(upperbounds_exps)]

    if len(lowerbounds_exps) == 0 or len(upperbounds_exps) == 0:
        return (best_alpha, sig_alpha, np.nan, np.nan, np.nan, np.nan)

    LB, UB, sig_LB, sig_UB = blocking_bounds(
        messenger,
        lowerbounds_exps,
        upperbounds_exps)

    logging.info(f"Final result: {best_alpha} with bounds [{LB}, {UB}].")

    return (best_alpha, sig_alpha, LB, sig_LB, UB, sig_UB)


def get_confint(alphas, delchisqs, delchisqcrit):
    """
    From lists of alphas and delta-chi-squared values and the critical
    delta-chi-squared value associated to the number of sigmas specified by the
    run parameters, compute the confidence interval for alphaNP.

    Returns:
       np.array of shape (2, )

    """
    alphas_inside = alphas[np.argwhere(delchisqs < delchisqcrit).flatten()]
    logging.info(f"Npts in fit confidence interval: {len(alphas_inside)}")

    # Best 1% of points was used to define minll.
    # Make sure there are more than 1% of points below delchisqcrit.

    if len(alphas_inside) >= 2:
        return np.array([min(alphas_inside), max(alphas_inside)])

    else:
        return np.array([np.nan, np.nan])


# searches
##############################################################################

def determine_search_interval(
        elem_collection,
        messenger):
    # sampling `nsamples` new elements for each element in the collections

    nsearches = messenger.params.num_searches
    nelemsamples_search = messenger.params.num_elemsamples_search

    best_alpha_list = []

<<<<<<< HEAD
    if messenger.params.init_globalopt:
        logging.info(f"Preliminary global optimization to find reasonable bounds")
        # build a preliminary collection
        
        prelim_result = minimise_logL_alphaNP(
            elem_collection=elem_collection,
            nelemsamples=1000, 
            opt_method="differential_evolution",
            min_percentile=5,        
            maxiter=1000,
            bounds=(-1e-2, 1e-2),
            tol=1e-12,
        )

        if abs(prelim_result.x) > 1e-3:
            bound_scale = 1e-2
        else:
            bound_scale = abs(prelim_result.x) * 1000
        logging.info(f"Foundend best value: {prelim_result.x}, setting bounds to {bound_scale}")
    else:
        logging.info(f"Initial global optimization has been skipped.")
        bound_scale = 1e-5
=======
    logging.info("Preliminary global optimisation to find reasonable bounds")
    # build a preliminary collection

    prelim_result = minimise_logL_alphaNP(
        elem_collection=elem_collection,
        nelemsamples=1000,
        opt_method="differential_evolution",
        min_percentile=5,
        maxiter=1000,
        bounds=(-1e-2, 1e-2),
        tol=1e-12,
    )
    bound_scale = abs(prelim_result.x) * 1000
    logging.info(f"Found best value: {prelim_result.x}, setting initial bounds to {bound_scale}")
>>>>>>> 57664977

    for search in range(nsearches):

        logging.info(f"Iterative search {search + 1}/{nsearches}")

        res_min = minimise_logL_alphaNP(
            elem_collection=elem_collection,
            nelemsamples=nelemsamples_search,
            min_percentile=messenger.params.min_percentile,
            maxiter=messenger.params.maxiter,
            opt_method=messenger.params.optimization_method,
            bounds=(-bound_scale, bound_scale)
        )

        if res_min.success:
            best_alpha_list.append(res_min.x[0])

        logging.info(f"res_min: {res_min}")

    best_alpha = np.median(best_alpha_list)

    sig_best_alpha = (max(best_alpha_list) - min(best_alpha_list))

    for elem in elem_collection.elems:
        elem.set_alphaNP_init(best_alpha, sig_best_alpha)

    logging.info(f"best_alpha search stage: {best_alpha}({sig_best_alpha})")

    return best_alpha, sig_best_alpha


# experiments
##############################################################################

def perform_experiments(
        elem_collection,
        messenger,
        xind=0):
    """
    Perform the experiments for the element collection elem_collection and the
    configuration specified by the messenger.

    Args:
        elem_collection:   element collection (instance of ElemCollection class)
        messenger:         run configuration (instance of Config class),
        xind (int):        x-index

    Returns:
        fit output (list): list of results that are also written to the fit
                           output file specified by the messenger.
                           N.B.: This output should fit to the fit_keys
                           specified in fitools.py
    """
    nexps = messenger.params.num_exp
    nelemsamples_exp = messenger.params.num_elemsamples_exp
    nalphasamples_exp = messenger.params.num_alphasamples_exp
    min_percentile = messenger.params.min_percentile

    # we can use one of the elements as reference, since alphaNP is shared

    # also save output of search stage to data file
    alphaNP_init = elem_collection.elems[0].alphaNP_init
    sig_alphaNP_init = elem_collection.elems[0].sig_alphaNP_init

    allalphasamples = generate_alphaNP_samples(
        elem_collection.elems[0],
        nexps * nalphasamples_exp,
        search_mode="random"
    )

    # shuffle the sample
    np.random.shuffle(allalphasamples)

    # want all experiments (-> setups of the elemsamples) to be treated on equal
    # footing -> compute delchisq separetely

    alphas_exps, lls_exps, bestalphas_exps, delchisqs_exps = [], [], [], []

    for exp in range(nexps):
        logging.info(f"Running experiment {exp+1}/{nexps}")

        # collect data for a single experiment
        alphasamples = allalphasamples[
            exp * nalphasamples_exp: (exp + 1) * nalphasamples_exp
        ]

        # compute alphas and LLs for this experiment
        alphas, lls = compute_ll_experiments(
            elem_collection, alphasamples, nelemsamples_exp, min_percentile,
        )

        alphas_exps.append(alphas)
        bestalphas_exps.append(alphas[np.argmin(lls)])
        lls_exps.append(lls)

        minll_1 = np.percentile(lls, min_percentile)

        delchisqlist = get_delchisq(lls, minll=minll_1)

        if messenger.params.verbose is True:

            from kifit.plot import plot_mc_output

            plot_mc_output(
                messenger,
                alphalist=alphas,
                delchisqlist=delchisqlist,
                minll=minll_1,
                plotname=f"exp_{exp}",
                xind=xind
            )

        delchisqs_exps.append(delchisqlist)

    nsigmas = messenger.params.num_sigmas

    delchisqcrit = get_delchisq_crit(nsigmas)

    confints_exps = np.array(
        [
            get_confint(alphas_exps[s], delchisqs_exps[s], delchisqcrit)
            for s in range(nexps)
        ]
    )

    (best_alpha, sig_alpha,
        LB, sig_LB, UB, sig_UB) = \
        get_bestalphaNP_and_bounds(
            messenger,
            bestalphas_exps,
            confints_exps)

    logging.info(f"LB     x={xind}: {LB}")
    logging.info(f"sig_LB x={xind}: {sig_LB}")
    logging.info(f"UB     x={xind}: {UB}")
    logging.info(f"sig_UB x={xind}: {sig_UB}")

    for elem in elem_collection.elems:
        elem.set_alphaNP_init(best_alpha, sig_alpha)

    return [
        alphaNP_init, sig_alphaNP_init,
        np.array(alphas_exps), np.array(delchisqs_exps),
        best_alpha, sig_alpha,
        LB, sig_LB, UB, sig_UB,
        nsigmas,
        xind
    ]


# full fitting procedure
##############################################################################

def sample_alphaNP_fit(
        elem_collection,
        messenger,
        xind: int = 0,
        verbose: bool = True):
    """
    Generate all fit data. This function specifies the fit procedure: In a first
    step, the search interval of interest is determined by performing a number
    of searches

    Args:
        elem_collection: element collection (instance of the ElemCollection class)
        messenger:       specifies the configuration (instance of the Config class)
        xind:            index of the X-coefficients for which the samples are
                         to be generated.

    Returns:
        fit output (list): list of results that are also written to the fit
                           output file specified by the messenger.
                           N.B.: This output should fit to the fit_keys
                           defined in fitools.py

    """
    logging.info(f"Performing King fit for x={xind}")

    for elem in elem_collection.elems:
        elem._update_Xcoeffs(xind)

    logging.info(f"scipy minimisation for x={xind}")

    alpha_optimizer, sig_alpha_optimizer = determine_search_interval(
        elem_collection=elem_collection,
        messenger=messenger,
    )

    logging.info(f"Experiments for x={xind}")

    fit_output = perform_experiments(
        elem_collection=elem_collection,
        messenger=messenger,
        xind=xind,
    )

    messenger.paths.write_fit_output(xind, fit_output)

    return fit_output


# collect all data for mphi-vs-alphaNP plot
##############################################################################

def collect_fit_X_data(messenger):
    """
    Load all fit data produced in run specified by messenger (instance of the
    Config class) and organise it in terms of the X-coefficients.

    Returns:
        a set of lists, each of which has the length of the mphi-vector
        specified in the files of X-coefficients.

    """
    UB = []
    sig_UB = []
    LB = []
    sig_LB = []
    best_alphas = []
    sig_best_alphas = []

    for x in messenger.x_vals_fit:

        fit_output = messenger.paths.read_fit_output(x)

        UB.append(fit_output["UB"])
        sig_UB.append(fit_output["sig_UB"])
        LB.append(fit_output["LB"])
        sig_LB.append(fit_output["sig_LB"])
        best_alphas.append(fit_output["best_alpha"])

        sig_best_alphas.append(fit_output["sig_best_alpha"])

    return (np.array(UB), np.array(sig_UB),
            np.array(LB), np.array(sig_LB),
            np.array(best_alphas), np.array(sig_best_alphas))<|MERGE_RESOLUTION|>--- conflicted
+++ resolved
@@ -609,7 +609,6 @@
 
     best_alpha_list = []
 
-<<<<<<< HEAD
     if messenger.params.init_globalopt:
         logging.info(f"Preliminary global optimization to find reasonable bounds")
         # build a preliminary collection
@@ -632,22 +631,6 @@
     else:
         logging.info(f"Initial global optimization has been skipped.")
         bound_scale = 1e-5
-=======
-    logging.info("Preliminary global optimisation to find reasonable bounds")
-    # build a preliminary collection
-
-    prelim_result = minimise_logL_alphaNP(
-        elem_collection=elem_collection,
-        nelemsamples=1000,
-        opt_method="differential_evolution",
-        min_percentile=5,
-        maxiter=1000,
-        bounds=(-1e-2, 1e-2),
-        tol=1e-12,
-    )
-    bound_scale = abs(prelim_result.x) * 1000
-    logging.info(f"Found best value: {prelim_result.x}, setting initial bounds to {bound_scale}")
->>>>>>> 57664977
 
     for search in range(nsearches):
 
